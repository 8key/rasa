--- conflicted
+++ resolved
@@ -24,53 +24,11 @@
 from rasa_nlu.config import RasaNLUConfig
 from rasa_nlu.training_data import Message
 
-<<<<<<< HEAD
 if typing.TYPE_CHECKING:
     from rasa_nlu.training_data import TrainingData
     from rasa_nlu.model import Metadata
-=======
+
 logger = logging.getLogger(__name__)
-
-if typing.TYPE_CHECKING:
-    from rasa_nlu.model import Metadata
-
-
-def load_component(component_clz, context, config):
-    # type: (Type[Component], Dict[Text, Any], Dict[Text, Any]) -> Optional[Component]
-    """Calls a components load method to init it based on a previously persisted model."""
-
-    if component_clz is not None:
-        load_args = fill_args(component_clz.load_args(), context, config)
-        return component_clz.load(*load_args)
-    else:
-        return None
-
-
-def create_component(component_clz, config):
-    # type: (Type[Component], Dict[Text, Any]) -> Optional[Component]
-    """Calls a components load method to init it based on a previously persisted model."""
-
-    if component_clz is not None:
-        create_args = fill_args(component_clz.create_args(), context={}, config=config)
-        return component_clz.create(*create_args)
-    else:
-        return None
-
-
-def fill_args(arguments, context, config):
-    # type: (List[Text], Dict[Text, Any], Dict[Text, Any]) -> List[Any]
-    """Given a list of arguments, tries to look up these argument names in the config / context to fill the arguments"""
-
-    filled = []
-    for arg in arguments:
-        if arg in context:
-            filled.append(context[arg])
-        elif arg in config:
-            filled.append(config[arg])
-        else:
-            raise MissingArgumentError("Couldn't fill argument '{}' :(".format(arg))
-    return filled
->>>>>>> 485f63a3
 
 
 def _read_dev_requirements(file_name):
@@ -136,39 +94,7 @@
         raise ValueError("Can not train an empty pipeline. " +
                          "Make sure to specify a proper pipeline in the configuration using the `pipeline` key." +
                          "The `backend` configuration key is NOT supported anymore.")
-<<<<<<< HEAD
     provided_properties = set(context.keys())
-=======
-
-    # Validate the init phase
-    context = {}    # type: Dict[Text, Any]
-
-    for component in pipeline:
-        try:
-            fill_args(component.pipeline_init_args(), context, config.as_dict())
-            updates = component.context_provides.get("pipeline_init", [])
-            for u in updates:
-                context[u] = None
-        except MissingArgumentError as e:   # pragma: no cover
-            raise Exception("Failed to validate component '{}'. {}".format(component.name, e))
-
-    after_init_context = context.copy()
-
-    context["training_data"] = None     # Prepare context for testing the training phase
-
-    for component in pipeline:
-        try:
-            fill_args(component.train_args(), context, config.as_dict())
-            updates = component.context_provides.get("train", [])
-            for u in updates:
-                context[u] = None
-        except MissingArgumentError as e:   # pragma: no cover
-            raise Exception("Failed to validate at component '{}'. {}".format(component.name, e))
-
-    # Reset context to test processing phase and prepare for training phase
-    context = {"entities": [], "text": None}
-    context.update(after_init_context)
->>>>>>> 485f63a3
 
     for component in pipeline:
         for r in component.requires:
@@ -215,17 +141,9 @@
     # Defines what attributes the pipeline component will provide when called. The different keys indicate the
     # different functions (`pipeline_init`, `train`, `process`) that are able to update the pipelines context.
     # (mostly used to check if the pipeline is valid)
-<<<<<<< HEAD
     provides = []
 
     requires = []
-=======
-    context_provides = {
-        "pipeline_init": [],
-        "train": [],
-        "process": [],
-    }                       # type: Dict[Text, Any]
->>>>>>> 485f63a3
 
     # Defines which of the attributes the component provides should be added to the final output json at the end of the
     # pipeline. Every attribute in `output_provides` should be part of the above `context_provides['process']`. As it

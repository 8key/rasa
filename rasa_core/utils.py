from __future__ import absolute_import
from __future__ import division
from __future__ import print_function
from __future__ import unicode_literals

import errno
import json
import logging
import os, io
from collections import deque
from hashlib import sha1
from random import Random

import six
import yaml
from builtins import input, range, str
from numpy import all, array
from typing import Text, Any, List, Optional


def add_logging_option_arguments(parser):
    """Add options to an argument parser to configure logging levels."""

    # arguments for logging configuration
    parser.add_argument(
            '--debug',
            help="Print lots of debugging statements. "
                 "Sets logging level to DEBUG",
            action="store_const",
            dest="loglevel",
            const=logging.DEBUG,
            default=logging.WARNING,
    )
    parser.add_argument(
            '-v', '--verbose',
            help="Be verbose. Sets logging level to INFO",
            action="store_const",
            dest="loglevel",
            const=logging.INFO,
    )


def class_from_module_path(module_path):
    # type: (Text) -> Any
    """Given the module name and path of a class, tries to retrieve the class.

    The loaded class can be used to instantiate new objects. """
    import importlib

    # load the module, will raise ImportError if module cannot be loaded
    if "." in module_path:
        module_name, _, class_name = module_path.rpartition('.')
        m = importlib.import_module(module_name)
        # get the class, will raise AttributeError if class cannot be found
        return getattr(m, class_name)
    else:
        return globals()[module_path]


def module_path_from_instance(inst):
    # type: (Any) -> Text
    """Return the module path of an instances class."""
    return inst.__module__ + "." + inst.__class__.__name__


def all_subclasses(cls):
    # type: (Any) -> List[Any]
    """Returns all known (imported) subclasses of a class."""

    return cls.__subclasses__() + [g for s in cls.__subclasses__()
                                   for g in all_subclasses(s)]


def dump_obj_as_json_to_file(filename, obj):
    # type: (Text, Any) -> None
    """Dump an object as a json string to a file."""

    dump_obj_as_str_to_file(filename, json.dumps(obj, indent=2))


def dump_obj_as_str_to_file(filename, text):
    # type: (Text, Text) -> None
    """Dump a text to a file."""

    with io.open(filename, 'w') as f:
        f.write(str(text))


def subsample_array(arr, max_values, can_modify_incoming_array=True, rand=None):
<<<<<<< HEAD
    # type: (List[Any], int, Optional[Random]) -> List[Any]
=======
    # type: (List[Any], int, Optional[bool], Optional[Random]) -> List[Any]
>>>>>>> 2e1aa488
    """Shuffles the array and returns `max_values` number of elements."""
    import random

    if not can_modify_incoming_array:
        arr = arr[:]
    if rand is not None:
        rand.shuffle(arr)
    else:
        random.shuffle(arr)
    return arr[:max_values]


def is_int(value):
    # type: (Any) -> bool
    """Checks if a value is an integer.

    The type of the value is not important, it might be an int or a float."""

    try:
        return value == int(value)
    except Exception:
        return False


def lazyproperty(fn):
    """Allows to avoid recomputing a property over and over.

    Instead the result gets stored in a local var. Computation of the property
    will happen once, on the first call of the property. All succeeding calls
    will use the value stored in the private property."""

    attr_name = '_lazy_' + fn.__name__

    @property
    def _lazyprop(self):
        if not hasattr(self, attr_name):
            setattr(self, attr_name, fn(self))
        return getattr(self, attr_name)

    return _lazyprop


def create_dir_for_file(file_path):
    # type: (Text) -> None
    """Creates any missing parent directories of this files path."""

    try:
        os.makedirs(os.path.dirname(file_path))
    except OSError as e:
        # be happy if someone already created the path
        if e.errno != errno.EEXIST:
            raise


def one_hot(hot_idx, length, dtype=None):
    import numpy
    if hot_idx >= length:
        raise Exception("Can't create one hot. Index '{}' is out "
                        "of range (length '{}')".format(hot_idx, length))
    r = numpy.zeros(length, dtype)
    r[hot_idx] = 1
    return r


def str_range_list(start, end):
    return [str(e) for e in range(start, end)]


def generate_id(prefix="", max_chars=None):
    import uuid
    r = "{}{}".format(prefix, uuid.uuid4().hex)
    if max_chars:
        return r[:max_chars]
    else:
        return r


def configure_colored_logging(loglevel):
    import coloredlogs
    field_styles = coloredlogs.DEFAULT_FIELD_STYLES.copy()
    field_styles['asctime'] = {}
    level_styles = coloredlogs.DEFAULT_LEVEL_STYLES.copy()
    level_styles['debug'] = {}
    coloredlogs.install(
            level=loglevel,
            use_chroot=False,
            fmt='%(asctime)s %(levelname)-8s %(name)s  - %(message)s',
            level_styles=level_styles,
            field_styles=field_styles)


def request_input(valid_values=None, prompt=None, max_suggested=3):
    def wrong_input_message():
        print("Invalid answer, only {}{} allowed\n".format(
                ", ".join(valid_values[:max_suggested]),
                ",..." if len(valid_values) > max_suggested else ""))

    while True:
        try:
            input_value = input(prompt) if prompt else input()
            if valid_values is not None and input_value not in valid_values:
                wrong_input_message()
                continue
        except ValueError:
            wrong_input_message()
            continue
        return input_value


class bcolors:
    HEADER = '\033[95m'
    OKBLUE = '\033[94m'
    OKGREEN = '\033[92m'
    WARNING = '\033[93m'
    FAIL = '\033[91m'
    ENDC = '\033[0m'
    BOLD = '\033[1m'
    UNDERLINE = '\033[4m'


def wrap_with_color(text, color):
    return color + text + bcolors.ENDC


def print_color(text, color):
    print(wrap_with_color(text, color))


class TopicStack(object):
    def __init__(self, topics, iterable, default):
        self.topics = topics
        self.iterable = iterable
        self.topic_names = [t.name for t in topics]
        self.default = default
        self.dq = deque(iterable, len(topics))

    @property
    def top(self):
        if len(self.dq) < 1:
            return self.default
        return self.dq[-1]

    def __iter__(self):
        return self.dq.__iter__()

    def next(self):
        return self.dq.next()

    def __len__(self):
        return len(self.dq)

    def push(self, x):
        from rasa_core.conversation import Topic

        if isinstance(x, six.string_types):
            if x not in self.topic_names:
                raise ValueError(
                        "Unknown topic name: '{}', known topics in this domain "
                        "are: {}".format(x, self.topic_names))
            else:
                x = self.topics[self.topic_names.index(x)]

        elif not isinstance(x, Topic) or x not in self.topics:
            raise ValueError(
                    "Instance of type '{}' can not be used on the topic stack, "
                    "not a valid topic!".format(type(x).__name__))

        while self.dq.count(x) > 0:
            self.dq.remove(x)
        self.dq.append(x)

    def pop(self):
        if len(self.dq) < 1:
            return None
        return self.dq.pop()


class HashableNDArray(object):
    """Hashable wrapper for ndarray objects.

    Instances of ndarray are not hashable, meaning they cannot be added to
    sets, nor used as keys in dictionaries. This is by design - ndarray
    objects are mutable, and therefore cannot reliably implement the
    __hash__() method.

    The hashable class allows a way around this limitation. It implements
    the required methods for hashable objects in terms of an encapsulated
    ndarray object. This can be either a copied instance (which is safer)
    or the original object (which requires the user to be careful enough
    not to modify it)."""

    def __init__(self, wrapped, tight=False):
        """Creates a new hashable object encapsulating an ndarray.

        wrapped
            The wrapped ndarray.

        tight
            Optional. If True, a copy of the input ndaray is created.
            Defaults to False.
        """
        self.__tight = tight
        self.__wrapped = array(wrapped) if tight else wrapped
        self.__hash = int(sha1(wrapped.view()).hexdigest(), 16)

    def __eq__(self, other):
        return all(self.__wrapped == other.__wrapped)

    def __hash__(self):
        return self.__hash

    def unwrap(self):
        """Returns the encapsulated ndarray.

        If the wrapper is "tight", a copy of the encapsulated ndarray is
        returned. Otherwise, the encapsulated ndarray itself is returned."""

        if self.__tight:
            return array(self.__wrapped)

        return self.__wrapped


def fix_yaml_loader():
    """Ensure that any string read by yaml is represented as unicode."""
    from yaml import Loader, SafeLoader

    def construct_yaml_str(self, node):
        # Override the default string handling function
        # to always return unicode objects
        return self.construct_scalar(node)

    Loader.add_constructor(u'tag:yaml.org,2002:str', construct_yaml_str)
    SafeLoader.add_constructor(u'tag:yaml.org,2002:str', construct_yaml_str)


def read_yaml_file(filename):
    fix_yaml_loader()
    return yaml.load(read_file(filename, "utf-8"))


def read_file(filename, encoding="utf-8"):
    """Read text from a file."""
    with io.open(filename, encoding=encoding) as f:
        return f.read()


def is_training_data_empty(X):
    """Check if the training matrix does contain training samples."""
    return X.shape[0] == 0


def cap_length(s, char_limit=20, append_ellipsis=True):
    """Makes sure the string doesn't exceed the passed char limit.

    Appends an ellipsis if the string is to long."""

    if len(s) > char_limit:
        if append_ellipsis:
            return s[:char_limit-3] + "..."
        else:
            return s[:char_limit]
    else:
        return s<|MERGE_RESOLUTION|>--- conflicted
+++ resolved
@@ -87,11 +87,7 @@
 
 
 def subsample_array(arr, max_values, can_modify_incoming_array=True, rand=None):
-<<<<<<< HEAD
-    # type: (List[Any], int, Optional[Random]) -> List[Any]
-=======
-    # type: (List[Any], int, Optional[bool], Optional[Random]) -> List[Any]
->>>>>>> 2e1aa488
+    # type: (List[Any], int, bool, Optional[Random]) -> List[Any]
     """Shuffles the array and returns `max_values` number of elements."""
     import random
 

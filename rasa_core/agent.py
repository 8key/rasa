from __future__ import absolute_import
from __future__ import division
from __future__ import print_function
from __future__ import unicode_literals

import logging
import os
import shutil

import typing
from six import string_types
from typing import Text, List, Optional, Callable, Any, Dict, Union

from rasa_core import training
from rasa_core.actions.action import ActionEndpointConfig
from rasa_core.channels import UserMessage, InputChannel, OutputChannel
from rasa_core.domain import TemplateDomain, Domain, check_domain_sanity
from rasa_core.interpreter import NaturalLanguageInterpreter
from rasa_core.nlg.generator import NaturalLanguageGenerator
from rasa_core.policies import Policy
from rasa_core.policies.ensemble import SimplePolicyEnsemble, PolicyEnsemble
from rasa_core.policies.memoization import MemoizationPolicy
from rasa_core.processor import MessageProcessor
from rasa_core.tracker_store import InMemoryTrackerStore, TrackerStore
from rasa_core.trackers import DialogueStateTracker

logger = logging.getLogger(__name__)

if typing.TYPE_CHECKING:
    from rasa_core.interpreter import NaturalLanguageInterpreter as NLI


class Agent(object):
    """Public interface for common things to do.

     This includes e.g. train an assistant (online or offline mode),
     handle messages with an assistant, load a dialogue model,
     get the next action, handle channel or toggle memoization"""

    def __init__(
            self,
            domain,  # type: Union[Text, Domain]
            policies=None,  # type: Union[PolicyEnsemble, List[Policy], None]
            interpreter=None,  # type: Union[NLI, Text, None]
            generator=None,  # type: Union[NLG, Text, None]
            tracker_store=None  # type: Optional[TrackerStore]
    ):
        # Initializing variables with the passed parameters.
        self.domain = self._create_domain(domain)
        self.policy_ensemble = self._create_ensemble(policies)
        self.interpreter = NaturalLanguageInterpreter.create(interpreter)
        self.nlg = NaturalLanguageGenerator.create(generator, domain)
        self.tracker_store = self.create_tracker_store(
                tracker_store, self.domain)

    @classmethod
    def load(cls,
             path,  # type: Text
             interpreter=None,  # type: Union[NLI, Text, None]
             tracker_store=None,  # type: Optional[TrackerStore]
             action_endpoint=None,  # type: Optional[ActionEndpointConfig]
             nlg_config=None
             ):
        # type: (Text, Any, Optional[TrackerStore]) -> Agent
        """Load a persisted model from the passed path."""

        if path is None:
            raise ValueError("No domain path specified.")

        if os.path.isfile(path):
            raise ValueError("You are trying to load a MODEL from a file "
                             "('{}'), which is not possible. \n"
                             "The persisted path should be a directory "
                             "containing the various model files. \n\n"
                             "If you want to load training data instead of "
                             "a model, use `agent.load_data(...)` "
                             "instead.".format(path))

        ensemble = PolicyEnsemble.load(path)
        domain = TemplateDomain.load(os.path.join(path, "domain.yml"),
                                     action_endpoint)
        # ensures the domain hasn't changed between test and train
        domain.compare_with_specification(path)

        return cls(domain, ensemble, interpreter, nlg_config, tracker_store)

    def handle_message(
            self,
            message,  # type: UserMessage
            message_preprocessor=None,  # type: Optional[Callable[[Text], Text]]
            **kwargs
    ):
        # type: (...) -> Optional[List[Text]]
        """Handle a single message."""

        if not isinstance(message, UserMessage):
            logger.warning("Passing a text to `agent.handle_message(...)` is "
                           "deprecated. Rather use `agent.handle_text(...)`.")
            return self.handle_text(message,
                                    message_preprocessor=message_preprocessor,
                                    **kwargs)

        processor = self._create_processor(message_preprocessor)
        return processor.handle_message(message)

    def handle_text(
            self,
            text_message,  # type: Union[Text, Dict[Text, Any]]
            message_preprocessor=None,  # type: Optional[Callable[[Text], Text]]
            output_channel=None,  # type: Optional[OutputChannel]
            sender_id=UserMessage.DEFAULT_SENDER_ID  # type: Optional[Text]
    ):
        # type: (...) -> Optional[List[Text]]
        """Handle a single message.

        If a message preprocessor is passed, the message will be passed to that
        function first and the return value is then used as the
        input for the dialogue engine.

        The return value of this function depends on the `output_channel`. If
        the output channel is not set, set to `None`, or set
        to `CollectingOutputChannel` this function will return the messages
        the bot wants to respond.

        :Example:

            >>> from rasa_core.agent import Agent
            >>> agent = Agent.load("examples/restaurantbot/models/dialogue",
            ... interpreter="examples/restaurantbot/models/nlu/current")
            >>> agent.handle_text("hello")
            [u'how can I help you?']

        """
<<<<<<< HEAD

        if isinstance(text_message, string_types):
            text_message = {"text": text_message}
=======
        # Creates a new processor for the agent and handles
        # the single message
        processor = self._create_processor(message_preprocessor)
        return processor.handle_message(
                UserMessage(text_message, output_channel, sender_id))
>>>>>>> 9e183f6a

        msg = UserMessage(text_message, output_channel, sender_id)

<<<<<<< HEAD
        return self.handle_message(msg, message_preprocessor)
=======
        # Creates a new processor for the agent and starts the
        # message handling
        processor = self._create_processor()
        return processor.start_message_handling(
                UserMessage(text_message, None, sender_id))

    def continue_message_handling(
            self,
            sender_id,  # type: Text
            executed_action,   # type: Text
            events   # type: List[Event]
    ):
        # type: (...) -> Dict[Text, Any]
        """Continue to process a messages.

        Predicts the next action to take by the caller"""

        # Creates a new processor for the agent and countinues
        # message handling
        processor = self._create_processor()
        return processor.continue_message_handling(sender_id,
                                                   executed_action,
                                                   events)

    def handle_channel(
            self,
            input_channel,  # type: InputChannel
            message_preprocessor=None   # type: Optional[Callable[[Text], Text]]
    ):
        # type: (...) -> None
        """Handle messages coming from the channel."""

        processor = self._create_processor(message_preprocessor)
        processor.handle_channel(input_channel)
>>>>>>> 9e183f6a

    def toggle_memoization(
            self,
            activate  # type: bool
    ):
        # type: (...) -> None
        """Toggles the memoization on and off.

        If a memoization policy is present in the ensemble, this will toggle
        the prediction of that policy. When set to `false` the Memoization
        policies present in the policy ensemble will not make any predictions.
        Hence, the prediction result from the ensemble always needs to come
        from a different policy (e.g. `KerasPolicy`). Useful to test prediction
        capabilities of an ensemble when ignoring memorized turns from the
        training data."""

        for p in self.policy_ensemble.policies:
            # explicitly ignore inheritance (e.g. augmented memoization policy)
            if type(p) == MemoizationPolicy:
                p.toggle(activate)

    def load_data(self,
                  resource_name,  # type: Text
                  remove_duplicates=True,  # type: bool
                  augmentation_factor=20,  # type: int
                  max_number_of_trackers=2000,  # type: int
                  tracker_limit=None,  # type: Optional[int]
                  use_story_concatenation=True  # type: bool
                  ):
        # type: (...) -> List[DialogueStateTracker]
        """Load training data from a resource."""

        return training.load_data(resource_name, self.domain, remove_duplicates,
                                  augmentation_factor, max_number_of_trackers,
                                  tracker_limit, use_story_concatenation)

    def train(self,
              training_trackers,  # type: List[DialogueStateTracker]
              **kwargs  # type: **Any
              ):
        # type: (...) -> None
        """Train the policies / policy ensemble using dialogue data from file.

            :param training_trackers: trackers to train on
            :param kwargs: additional arguments passed to the underlying ML
                           trainer (e.g. keras parameters)
        """

        # deprecation tests
        if kwargs.get('featurizer') or kwargs.get('max_history'):
            raise Exception("Passing `featurizer` and `max_history` "
                            "to `agent.train(...)` is not supported anymore. "
                            "Pass appropriate featurizer "
                            "directly to the policy instead. More info "
                            "https://core.rasa.com/migrations.html#x-to-0-9-0")

        # TODO: DEPRECATED - remove in version 0.10
        if isinstance(training_trackers, string_types):
            # the user most likely passed in a file name to load training
            # data from
            logger.warning("Passing a file name to `agent.train(...)` is "
                           "deprecated. Rather load the data with "
                           "`data = agent.load_data(file_name)` and pass it "
                           "to `agent.train(data)`.")
            training_trackers = self.load_data(training_trackers)

        logger.debug("Agent trainer got kwargs: {}".format(kwargs))
        check_domain_sanity(self.domain)

        self.policy_ensemble.train(training_trackers, self.domain,
                                   **kwargs)

    def train_online(self,
                     training_trackers,  # type: List[DialogueStateTracker]
                     input_channel=None,  # type: Optional[InputChannel]
                     max_visual_history=3,  # type: int
                     **kwargs  # type: **Any
                     ):
        # type: (...) -> None
        from rasa_core.policies.online_trainer import OnlinePolicyEnsemble
        """Train a policy ensemble in online learning mode."""

        if not self.interpreter:
            raise ValueError(
                    "When using online learning, you need to specify "
                    "an interpreter for the agent to use.")

        # TODO: DEPRECATED - remove in version 0.10
        if isinstance(training_trackers, string_types):
            # the user most likely passed in a file name to load training
            # data from
            logger.warning("Passing a file name to `agent.train_online(...)` "
                           "is deprecated. Rather load the data with "
                           "`data = agent.load_data(file_name)` and pass it "
                           "to `agent.train_online(data)`.")
            training_trackers = self.load_data(training_trackers)

        logger.debug("Agent online trainer got kwargs: {}".format(kwargs))
        check_domain_sanity(self.domain)

        self.policy_ensemble.train(training_trackers, self.domain, **kwargs)

        ensemble = OnlinePolicyEnsemble(self.policy_ensemble,
                                        training_trackers,
                                        max_visual_history)

        ensemble.run_online_training(self.domain, self.interpreter,
                                     input_channel)

    @staticmethod
    def _clear_model_directory(model_path):
        # type: (Text) -> None
        """Remove existing files from model directory.

        Only removes files if the directory seems to contain a previously
        persisted model. Otherwise does nothing to avoid deleting
        `/` by accident."""

        if not os.path.exists(model_path):
            return

        domain_spec_path = os.path.join(model_path, 'policy_metadata.json')
        # check if there were a model before
        if os.path.exists(domain_spec_path):
            logger.info("Model directory {} exists and contains old "
                        "model files. All files will be overwritten."
                        "".format(model_path))
            shutil.rmtree(model_path)
        else:
            logger.debug("Model directory {} exists, but does not contain "
                         "all old model files. Some files might be "
                         "overwritten.".format(model_path))

    def persist(self, model_path):
        # type: (Text) -> None
        """Persists this agent into a directory for later loading and usage."""

        self._clear_model_directory(model_path)

        self.policy_ensemble.persist(model_path)
        self.domain.persist(os.path.join(model_path, "domain.yml"))
        self.domain.persist_specification(model_path)

        logger.info("Persisted model to '{}'"
                    "".format(os.path.abspath(model_path)))

    def visualize(self,
                  resource_name,  # type: Text
                  output_file,  # type: Text
                  max_history,  # type: int
                  nlu_training_data=None,  # type: Optional[Text]
                  should_merge_nodes=True,  # type: bool
                  fontsize=12  # type: int
                  ):
        # type: (...) -> None
        from rasa_core.training.visualization import visualize_stories
        from rasa_core.training.dsl import StoryFileReader
        """Visualize the loaded training data from the resource."""

        story_steps = StoryFileReader.read_from_folder(resource_name,
                                                       self.domain)
        visualize_stories(story_steps, self.domain, output_file, max_history,
                          self.interpreter, nlu_training_data,
                          should_merge_nodes, fontsize)

    def _ensure_agent_is_prepared(self):
        # type: () -> None
        """Checks that an interpreter and a tracker store are set.

        Necessary before a processor can be instantiated from this agent.
        Raises an exception if any argument is missing."""

        if self.interpreter is None or self.tracker_store is None:
            raise Exception("Agent needs to be prepared before usage. "
                            "You need to set an interpreter as well "
                            "as a tracker store.")

    def _create_processor(self, preprocessor=None):
        # type: (Optional[Callable[[Text], Text]]) -> MessageProcessor
        """Instantiates a processor based on the set state of the agent."""
        # Checks that the interpreter and tracker store are set and
        # creates a processor
        self._ensure_agent_is_prepared()
        return MessageProcessor(
                self.interpreter, self.policy_ensemble, self.domain,
                self.tracker_store, self.nlg, message_preprocessor=preprocessor)

    @staticmethod
    def _create_domain(domain):
        # type: (Union[Domain, Text]) -> Domain

        if isinstance(domain, string_types):
            return TemplateDomain.load(domain)
        elif isinstance(domain, Domain):
            return domain
        else:
            raise ValueError(
                    "Invalid param `domain`. Expected a path to a domain "
                    "specification or a domain instance. But got "
                    "type '{}' with value '{}'".format(type(domain), domain))

    @staticmethod
    def create_tracker_store(store, domain):
        # type: (Optional[TrackerStore], Domain) -> TrackerStore
        if store is not None:
            store.domain = domain
            return store
        else:
            return InMemoryTrackerStore(domain)

    @staticmethod
    def _create_interpreter(
            interp  # type: Union[Text, NLI, None]
    ):
        # type: (...) -> NLI
        return NaturalLanguageInterpreter.create(interp)

    @staticmethod
    def _create_ensemble(policies):
        # type: (Union[List[Policy], PolicyEnsemble, None]) -> PolicyEnsemble
        if policies is None:
            return SimplePolicyEnsemble([])
        if isinstance(policies, list):
            return SimplePolicyEnsemble(policies)
        elif isinstance(policies, PolicyEnsemble):
            return policies
        else:
            passed_type = type(policies).__name__
            raise ValueError(
                    "Invalid param `policies`. Passed object is "
                    "of type '{}', but should be policy, an array of "
                    "policies, or a policy ensemble".format(passed_type))<|MERGE_RESOLUTION|>--- conflicted
+++ resolved
@@ -131,58 +131,13 @@
             [u'how can I help you?']
 
         """
-<<<<<<< HEAD
 
         if isinstance(text_message, string_types):
             text_message = {"text": text_message}
-=======
-        # Creates a new processor for the agent and handles
-        # the single message
-        processor = self._create_processor(message_preprocessor)
-        return processor.handle_message(
-                UserMessage(text_message, output_channel, sender_id))
->>>>>>> 9e183f6a
 
         msg = UserMessage(text_message, output_channel, sender_id)
 
-<<<<<<< HEAD
         return self.handle_message(msg, message_preprocessor)
-=======
-        # Creates a new processor for the agent and starts the
-        # message handling
-        processor = self._create_processor()
-        return processor.start_message_handling(
-                UserMessage(text_message, None, sender_id))
-
-    def continue_message_handling(
-            self,
-            sender_id,  # type: Text
-            executed_action,   # type: Text
-            events   # type: List[Event]
-    ):
-        # type: (...) -> Dict[Text, Any]
-        """Continue to process a messages.
-
-        Predicts the next action to take by the caller"""
-
-        # Creates a new processor for the agent and countinues
-        # message handling
-        processor = self._create_processor()
-        return processor.continue_message_handling(sender_id,
-                                                   executed_action,
-                                                   events)
-
-    def handle_channel(
-            self,
-            input_channel,  # type: InputChannel
-            message_preprocessor=None   # type: Optional[Callable[[Text], Text]]
-    ):
-        # type: (...) -> None
-        """Handle messages coming from the channel."""
-
-        processor = self._create_processor(message_preprocessor)
-        processor.handle_channel(input_channel)
->>>>>>> 9e183f6a
 
     def toggle_memoization(
             self,

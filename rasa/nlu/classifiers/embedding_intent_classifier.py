--- conflicted
+++ resolved
@@ -422,6 +422,8 @@
 
         for data in session_data[from_key]:
             if data.size > 0:
+                # explicitly add last dimension to mask
+                # to track correctly dynamic sequences
                 mask = np.array([np.ones((x.shape[0], 1)) for x in data])
                 session_data[key].append(mask)
                 break
@@ -575,17 +577,13 @@
         session_data = {}
         self._add_to_session_data(session_data, "text_features", [X_sparse, X_dense])
         self._add_to_session_data(session_data, "intent_features", [Y_sparse, Y_dense])
-<<<<<<< HEAD
-        self._add_to_session_data(session_data, "intent_ids", [label_ids])
-        self._add_to_session_data(session_data, "tag_ids", [tag_ids])
-        self._add_mask_to_session_data(session_data, "text_mask", "text_features")
-=======
         # explicitly add last dimension to label_ids
         # to track correctly dynamic sequences
         self._add_to_session_data(
             session_data, "intent_ids", [np.expand_dims(label_ids, -1)]
         )
->>>>>>> 4f9ecf7b
+        self._add_to_session_data(session_data, "tag_ids", [tag_ids])
+        self._add_mask_to_session_data(session_data, "text_mask", "text_features")
 
         if label_attribute and (
             "intent_features" not in session_data or not session_data["intent_features"]
@@ -595,37 +593,6 @@
 
         return session_data
 
-<<<<<<< HEAD
-=======
-    @staticmethod
-    def _add_to_session_data(
-        session_data: SessionDataType, key: Text, features: List[np.ndarray]
-    ):
-        if not features:
-            return
-
-        session_data[key] = []
-
-        for data in features:
-            if data.size > 0:
-                session_data[key].append(data)
-
-    @staticmethod
-    def _add_mask_to_session_data(
-        session_data: SessionDataType, key: Text, from_key: Text
-    ):
-
-        session_data[key] = []
-
-        for data in session_data[from_key]:
-            if data.size > 0:
-                # explicitly add last dimension to mask
-                # to track correctly dynamic sequences
-                mask = np.array([np.ones((x.shape[0], 1)) for x in data])
-                session_data[key].append(mask)
-                break
-
->>>>>>> 4f9ecf7b
     # tf helpers:
     def _create_tf_embed_fnn(
         self,

import logging
from pathlib import Path

import numpy as np
import os
import scipy.sparse
import tensorflow as tf
import tensorflow_addons as tfa

from typing import Any, Dict, List, Optional, Text, Tuple, Union, Type

import rasa.utils.io as io_utils
import rasa.nlu.utils.bilou_utils as bilou_utils
from rasa.nlu.featurizers.featurizer import Featurizer
from rasa.nlu.components import Component
from rasa.nlu.classifiers.classifier import IntentClassifier
from rasa.nlu.extractors.extractor import EntityExtractor
from rasa.nlu.test import determine_token_labels
from rasa.nlu.tokenizers.tokenizer import Token
from rasa.nlu.classifiers import LABEL_RANKING_LENGTH
from rasa.utils import train_utils
from rasa.utils.common import raise_warning
from rasa.utils.tensorflow import layers
from rasa.utils.tensorflow.transformer import TransformerEncoder
from rasa.utils.tensorflow.models import RasaModel
from rasa.utils.tensorflow.model_data import RasaModelData, FeatureSignature
from rasa.nlu.constants import (
    INTENT,
    TEXT,
    ENTITIES,
    NO_ENTITY_TAG,
    SPARSE_FEATURE_NAMES,
    DENSE_FEATURE_NAMES,
    TOKENS_NAMES,
)
from rasa.nlu.config import RasaNLUModelConfig, InvalidConfigError
from rasa.nlu.training_data import TrainingData
from rasa.nlu.model import Metadata
from rasa.nlu.training_data import Message
from rasa.utils.tensorflow.constants import (
    LABEL,
    HIDDEN_LAYERS_SIZES,
    SHARE_HIDDEN_LAYERS,
    TRANSFORMER_SIZE,
    NUM_TRANSFORMER_LAYERS,
    NUM_HEADS,
    BATCH_SIZES,
    BATCH_STRATEGY,
    EPOCHS,
    RANDOM_SEED,
    LEARNING_RATE,
    DENSE_DIMENSION,
    RANKING_LENGTH,
    LOSS_TYPE,
    SIMILARITY_TYPE,
    NUM_NEG,
    SPARSE_INPUT_DROPOUT,
    DENSE_INPUT_DROPOUT,
    MASKED_LM,
    ENTITY_RECOGNITION,
    TENSORBOARD_LOG_DIR,
    INTENT_CLASSIFICATION,
    EVAL_NUM_EXAMPLES,
    EVAL_NUM_EPOCHS,
    UNIDIRECTIONAL_ENCODER,
    DROP_RATE,
    DROP_RATE_ATTENTION,
    WEIGHT_SPARSITY,
    NEGATIVE_MARGIN_SCALE,
    REGULARIZATION_CONSTANT,
    SCALE_LOSS,
    USE_MAX_NEG_SIM,
    MAX_NEG_SIM,
    MAX_POS_SIM,
    EMBEDDING_DIMENSION,
    BILOU_FLAG,
    KEY_RELATIVE_ATTENTION,
    VALUE_RELATIVE_ATTENTION,
    MAX_RELATIVE_POSITION,
    SOFTMAX,
    AUTO,
    BALANCED,
    TENSORBOARD_LOG_LEVEL,
)


logger = logging.getLogger(__name__)

TEXT_FEATURES = f"{TEXT}_features"
LABEL_FEATURES = f"{LABEL}_features"
LABEL_IDS = f"{LABEL}_ids"
TAG_IDS = "tag_ids"
TEXT_SEQ_LENGTH = f"{TEXT}_lengths"
LABEL_SEQ_LENGTH = f"{LABEL}_lengths"


class DIETClassifier(IntentClassifier, EntityExtractor):
    """DIET (Dual Intent and Entity Transformer) is a multi-task architecture for
    intent classification and entity recognition.

    The architecture is based on a transformer which is shared for both tasks.
    A sequence of entity labels is predicted through a Conditional Random Field (CRF)
    tagging layer on top of the transformer output sequence corresponding to the
    input sequence of tokens. The transformer output for the ``__CLS__`` token and
    intent labels are embedded into a single semantic vector space. We use the
    dot-product loss to maximize the similarity with the target label and minimize
    similarities with negative samples.
    """

    @classmethod
    def required_components(cls) -> List[Type[Component]]:
        return [Featurizer]

    # please make sure to update the docs when changing a default parameter
    defaults = {
        # ## Architecture of the used neural network
        # Hidden layer sizes for layers before the embedding layers for user message
        # and labels.
        # The number of hidden layers is equal to the length of the corresponding
        # list.
        HIDDEN_LAYERS_SIZES: {TEXT: [], LABEL: []},
        # Whether to share the hidden layer weights between user message and labels.
        SHARE_HIDDEN_LAYERS: False,
        # Number of units in transformer
        TRANSFORMER_SIZE: 256,
        # Number of transformer layers
        NUM_TRANSFORMER_LAYERS: 2,
        # Number of attention heads in transformer
        NUM_HEADS: 4,
        # If 'True' use key relative embeddings in attention
        KEY_RELATIVE_ATTENTION: False,
        # If 'True' use value relative embeddings in attention
        VALUE_RELATIVE_ATTENTION: False,
        # Max position for relative embeddings
        MAX_RELATIVE_POSITION: None,
        # Use a unidirectional or bidirectional encoder.
        UNIDIRECTIONAL_ENCODER: False,
        # ## Training parameters
        # Initial and final batch sizes:
        # Batch size will be linearly increased for each epoch.
        BATCH_SIZES: [64, 256],
        # Strategy used when creating batches.
        # Can be either 'sequence' or 'balanced'.
        BATCH_STRATEGY: BALANCED,
        # Number of epochs to train
        EPOCHS: 300,
        # Set random seed to any 'int' to get reproducible results
        RANDOM_SEED: None,
        # Initial learning rate for the optimizer
        LEARNING_RATE: 0.001,
        # ## Parameters for embeddings
        # Dimension size of embedding vectors
        EMBEDDING_DIMENSION: 20,
        # Default dense dimension to use if no dense features are present.
        DENSE_DIMENSION: {TEXT: 512, LABEL: 20},
        # The number of incorrect labels. The algorithm will minimize
        # their similarity to the user input during training.
        NUM_NEG: 20,
        # Type of similarity measure to use, either 'auto' or 'cosine' or 'inner'.
        SIMILARITY_TYPE: AUTO,
        # The type of the loss function, either 'softmax' or 'margin'.
        LOSS_TYPE: SOFTMAX,
        # Number of top actions to normalize scores for loss type 'softmax'.
        # Set to 0 to turn off normalization.
        RANKING_LENGTH: 10,
        # Indicates how similar the algorithm should try to make embedding vectors
        # for correct labels.
        # Should be 0.0 < ... < 1.0 for 'cosine' similarity type.
        MAX_POS_SIM: 0.8,
        # Maximum negative similarity for incorrect labels.
        # Should be -1.0 < ... < 1.0 for 'cosine' similarity type.
        MAX_NEG_SIM: -0.4,
        # If 'True' the algorithm only minimizes maximum similarity over
        # incorrect intent labels, used only if 'loss_type' is set to 'margin'.
        USE_MAX_NEG_SIM: True,
        # If 'True' scale loss inverse proportionally to the confidence
        # of the correct prediction
        SCALE_LOSS: True,
        # ## Regularization parameters
        # The scale of regularization
        REGULARIZATION_CONSTANT: 0.002,
        # The scale of how important is to minimize the maximum similarity
        # between embeddings of different labels,
        # used only if 'loss_type' is set to 'margin'.
        NEGATIVE_MARGIN_SCALE: 0.8,
        # Dropout rate for encoder
        DROP_RATE: 0.2,
        # Dropout rate for attention
        DROP_RATE_ATTENTION: 0,
        # Sparsity of the weights in dense layers
        WEIGHT_SPARSITY: 0.8,
        # If 'True' apply dropout to sparse input tensors
        SPARSE_INPUT_DROPOUT: True,
        # If 'True' apply dropout to dense input tensors
        DENSE_INPUT_DROPOUT: True,
        # ## Evaluation parameters
        # How often calculate validation accuracy.
        # Small values may hurt performance, e.g. model accuracy.
        EVAL_NUM_EPOCHS: 20,
        # How many examples to use for hold out validation set
        # Large values may hurt performance, e.g. model accuracy.
        EVAL_NUM_EXAMPLES: 0,
        # ## Model config
        # If 'True' intent classification is trained and intent predicted.
        INTENT_CLASSIFICATION: True,
        # If 'True' named entity recognition is trained and entities predicted.
        ENTITY_RECOGNITION: True,
        # If 'True' random tokens of the input message will be masked and the model
        # should predict those tokens.
        MASKED_LM: False,
        # 'BILOU_flag' determines whether to use BILOU tagging or not.
        # If set to 'True' labelling is more rigorous, however more
        # examples per entity are required.
        # Rule of thumb: you should have more than 100 examples per entity.
        BILOU_FLAG: True,
        # If you want to use tensorboard to visualize training and validation metrics,
        # set this option to a valid output directory.
        TENSORBOARD_LOG_DIR: None,
        # Define when training metrics for tensorboard should be logged.
        # Either after every epoch or for every training step.
        # Valid values: 'epoch' and 'minibatch'
        TENSORBOARD_LOG_LEVEL: "epoch",
    }

    # init helpers
    def _check_masked_lm(self) -> None:
        if (
            self.component_config[MASKED_LM]
            and self.component_config[NUM_TRANSFORMER_LAYERS] == 0
        ):
            raise ValueError(
                f"If number of transformer layers is 0, "
                f"'{MASKED_LM}' option should be 'False'."
            )

    def _check_share_hidden_layers_sizes(self) -> None:
        if self.component_config.get(SHARE_HIDDEN_LAYERS):
            first_hidden_layer_sizes = next(
                iter(self.component_config[HIDDEN_LAYERS_SIZES].values())
            )
            # check that all hidden layer sizes are the same
            identical_hidden_layer_sizes = all(
                current_hidden_layer_sizes == first_hidden_layer_sizes
                for current_hidden_layer_sizes in self.component_config[
                    HIDDEN_LAYERS_SIZES
                ].values()
            )
            if not identical_hidden_layer_sizes:
                raise ValueError(
                    f"If hidden layer weights are shared, "
                    f"{HIDDEN_LAYERS_SIZES} must coincide."
                )

    def _check_config_parameters(self) -> None:
        self.component_config = train_utils.check_deprecated_options(
            self.component_config
        )

        self._check_masked_lm()
        self._check_share_hidden_layers_sizes()

        self.component_config = train_utils.update_similarity_type(
            self.component_config
        )
        self.component_config = train_utils.update_evaluation_parameters(
            self.component_config
        )

    # package safety checks
    @classmethod
    def required_packages(cls) -> List[Text]:
        return ["tensorflow"]

    def __init__(
        self,
        component_config: Optional[Dict[Text, Any]] = None,
        index_label_id_mapping: Optional[Dict[int, Text]] = None,
        index_tag_id_mapping: Optional[Dict[int, Text]] = None,
        model: Optional[RasaModel] = None,
    ) -> None:
        """Declare instance variables with default values."""

        if component_config is not None and EPOCHS not in component_config:
            raise_warning(
                f"Please configure the number of '{EPOCHS}' in your configuration file."
                f" We will change the default value of '{EPOCHS}' in the future to 1. "
            )

        super().__init__(component_config)

        self._check_config_parameters()

        # transform numbers to labels
        self.index_label_id_mapping = index_label_id_mapping
        self.index_tag_id_mapping = index_tag_id_mapping

        self.model = model

        self.num_tags: Optional[int] = None  # number of entity tags
        self._label_data: Optional[RasaModelData] = None
        self.data_example: Optional[Dict[Text, List[np.ndarray]]] = None

    @property
    def label_key(self) -> Optional[Text]:
        return LABEL_IDS if self.component_config[INTENT_CLASSIFICATION] else None

    @staticmethod
    def model_class() -> Type[RasaModel]:
        return DIET

    # training data helpers:
    @staticmethod
    def _label_id_index_mapping(
        training_data: TrainingData, attribute: Text
    ) -> Dict[Text, int]:
        """Create label_id dictionary."""

        distinct_label_ids = {
            example.get(attribute) for example in training_data.intent_examples
        } - {None}
        return {
            label_id: idx for idx, label_id in enumerate(sorted(distinct_label_ids))
        }

    @staticmethod
    def _invert_mapping(mapping: Dict) -> Dict:
        return {value: key for key, value in mapping.items()}

    def _tag_id_index_mapping(self, training_data: TrainingData) -> Dict[Text, int]:
        """Create tag_id dictionary"""

        if self.component_config[BILOU_FLAG]:
            return bilou_utils.build_tag_id_dict(training_data)

        distinct_tag_ids = {
            e["entity"]
            for example in training_data.entity_examples
            for e in example.get(ENTITIES)
        } - {None}

        tag_id_dict = {
            tag_id: idx for idx, tag_id in enumerate(sorted(distinct_tag_ids), 1)
        }
        # NO_ENTITY_TAG corresponds to non-entity which should correspond to 0 index
        # needed for correct prediction for padding
        tag_id_dict[NO_ENTITY_TAG] = 0

        return tag_id_dict

    @staticmethod
    def _find_example_for_label(
        label: Text, examples: List[Message], attribute: Text
    ) -> Optional[Message]:
        for ex in examples:
            if ex.get(attribute) == label:
                return ex
        return None

    @staticmethod
    def _check_labels_features_exist(
        labels_example: List[Message], attribute: Text
    ) -> bool:
        """Checks if all labels have features set."""

        return all(
            label_example.get(SPARSE_FEATURE_NAMES[attribute]) is not None
            or label_example.get(DENSE_FEATURE_NAMES[attribute]) is not None
            for label_example in labels_example
        )

    def _extract_features(
        self, message: Message, attribute: Text
    ) -> Tuple[Optional[scipy.sparse.spmatrix], Optional[np.ndarray]]:
        sparse_features = None
        dense_features = None

        if message.get(SPARSE_FEATURE_NAMES[attribute]) is not None:
            sparse_features = message.get(SPARSE_FEATURE_NAMES[attribute])

        if message.get(DENSE_FEATURE_NAMES[attribute]) is not None:
            dense_features = message.get(DENSE_FEATURE_NAMES[attribute])

        if sparse_features is not None and dense_features is not None:
            if sparse_features.shape[0] != dense_features.shape[0]:
                raise ValueError(
                    f"Sequence dimensions for sparse and dense features "
                    f"don't coincide in '{message.text}' for attribute '{attribute}'."
                )

        # If we don't use the transformer and we don't want to do entity recognition,
        # to speed up training take only the sentence features as feature vector.
        # It corresponds to the feature vector for the last token - CLS token.
        # We would not make use of the sequence anyway in this setup. Carrying over
        # those features to the actual training process takes quite some time.
        if (
            self.component_config[NUM_TRANSFORMER_LAYERS] == 0
            and not self.component_config[ENTITY_RECOGNITION]
            and attribute != INTENT
        ):
            sparse_features = train_utils.sequence_to_sentence_features(sparse_features)
            dense_features = train_utils.sequence_to_sentence_features(dense_features)

        return sparse_features, dense_features

    def _check_input_dimension_consistency(self, model_data: RasaModelData) -> None:
        """Checks if features have same dimensionality if hidden layers are shared."""

        if self.component_config.get(SHARE_HIDDEN_LAYERS):
            num_text_features = model_data.feature_dimension(TEXT_FEATURES)
            num_label_features = model_data.feature_dimension(LABEL_FEATURES)

            if num_text_features != num_label_features:
                raise ValueError(
                    "If embeddings are shared text features and label features "
                    "must coincide. Check the output dimensions of previous components."
                )

    def _extract_labels_precomputed_features(
        self, label_examples: List[Message], attribute: Text = INTENT
    ) -> List[np.ndarray]:
        """Collects precomputed encodings."""

        sparse_features = []
        dense_features = []

        for e in label_examples:
            _sparse, _dense = self._extract_features(e, attribute)
            if _sparse is not None:
                sparse_features.append(_sparse)
            if _dense is not None:
                dense_features.append(_dense)

        sparse_features = np.array(sparse_features)
        dense_features = np.array(dense_features)

        return [sparse_features, dense_features]

    @staticmethod
    def _compute_default_label_features(
        labels_example: List[Message],
    ) -> List[np.ndarray]:
        """Computes one-hot representation for the labels."""

        eye_matrix = np.eye(len(labels_example), dtype=np.float32)
        # add sequence dimension to one-hot labels
        return [np.array([np.expand_dims(a, 0) for a in eye_matrix])]

    def _create_label_data(
        self,
        training_data: TrainingData,
        label_id_dict: Dict[Text, int],
        attribute: Text,
    ) -> RasaModelData:
        """Create matrix with label_ids encoded in rows as bag of words.

        Find a training example for each label and get the encoded features
        from the corresponding Message object.
        If the features are already computed, fetch them from the message object
        else compute a one hot encoding for the label as the feature vector.
        """

        # Collect one example for each label
        labels_idx_examples = []
        for label_name, idx in label_id_dict.items():
            label_example = self._find_example_for_label(
                label_name, training_data.intent_examples, attribute
            )
            labels_idx_examples.append((idx, label_example))

        # Sort the list of tuples based on label_idx
        labels_idx_examples = sorted(labels_idx_examples, key=lambda x: x[0])
        labels_example = [example for (_, example) in labels_idx_examples]

        # Collect features, precomputed if they exist, else compute on the fly
        if self._check_labels_features_exist(labels_example, attribute):
            features = self._extract_labels_precomputed_features(
                labels_example, attribute
            )
        else:
            features = self._compute_default_label_features(labels_example)

        label_data = RasaModelData()
        label_data.add_features(LABEL_FEATURES, features)

        label_ids = np.array([idx for (idx, _) in labels_idx_examples])
        # explicitly add last dimension to label_ids
        # to track correctly dynamic sequences
        label_data.add_features(LABEL_IDS, [np.expand_dims(label_ids, -1)])

        label_data.add_lengths(LABEL_SEQ_LENGTH, LABEL_FEATURES)

        return label_data

    def _use_default_label_features(self, label_ids: np.ndarray) -> List[np.ndarray]:
        all_label_features = self._label_data.get(LABEL_FEATURES)[0]
        return [np.array([all_label_features[label_id] for label_id in label_ids])]

    def _create_model_data(
        self,
        training_data: List[Message],
        label_id_dict: Optional[Dict[Text, int]] = None,
        tag_id_dict: Optional[Dict[Text, int]] = None,
        label_attribute: Optional[Text] = None,
    ) -> RasaModelData:
        """Prepare data for training and create a RasaModelData object"""

        X_sparse = []
        X_dense = []
        Y_sparse = []
        Y_dense = []
        label_ids = []
        tag_ids = []

        for e in training_data:
            if label_attribute is None or e.get(label_attribute):
                _sparse, _dense = self._extract_features(e, TEXT)
                if _sparse is not None:
                    X_sparse.append(_sparse)
                if _dense is not None:
                    X_dense.append(_dense)

            if e.get(label_attribute):
                _sparse, _dense = self._extract_features(e, label_attribute)
                if _sparse is not None:
                    Y_sparse.append(_sparse)
                if _dense is not None:
                    Y_dense.append(_dense)

                if label_id_dict:
                    label_ids.append(label_id_dict[e.get(label_attribute)])

            if self.component_config.get(ENTITY_RECOGNITION) and tag_id_dict:
                if self.component_config[BILOU_FLAG]:
                    _tags = bilou_utils.tags_to_ids(e, tag_id_dict)
                else:
                    _tags = []
                    for t in e.get(TOKENS_NAMES[TEXT]):
                        _tag = determine_token_labels(t, e.get(ENTITIES), None)
                        _tags.append(tag_id_dict[_tag])
                # transpose to have seq_len x 1
                tag_ids.append(np.array([_tags]).T)

        X_sparse = np.array(X_sparse)
        X_dense = np.array(X_dense)
        Y_sparse = np.array(Y_sparse)
        Y_dense = np.array(Y_dense)
        label_ids = np.array(label_ids)
        tag_ids = np.array(tag_ids)

        model_data = RasaModelData(label_key=self.label_key)
        model_data.add_features(TEXT_FEATURES, [X_sparse, X_dense])
        model_data.add_features(LABEL_FEATURES, [Y_sparse, Y_dense])
        if label_attribute and model_data.feature_not_exist(LABEL_FEATURES):
            # no label features are present, get default features from _label_data
            model_data.add_features(
                LABEL_FEATURES, self._use_default_label_features(label_ids)
            )

        # explicitly add last dimension to label_ids
        # to track correctly dynamic sequences
        model_data.add_features(LABEL_IDS, [np.expand_dims(label_ids, -1)])
        model_data.add_features(TAG_IDS, [tag_ids])

        model_data.add_lengths(TEXT_SEQ_LENGTH, TEXT_FEATURES)
        model_data.add_lengths(LABEL_SEQ_LENGTH, LABEL_FEATURES)

        return model_data

    # train helpers
    def preprocess_train_data(self, training_data: TrainingData) -> RasaModelData:
        """Prepares data for training.

        Performs sanity checks on training data, extracts encodings for labels.
        """

        if self.component_config[BILOU_FLAG]:
            bilou_utils.apply_bilou_schema(training_data)

        label_id_index_mapping = self._label_id_index_mapping(
            training_data, attribute=INTENT
        )

        if not label_id_index_mapping:
            # no labels are present to train
            return RasaModelData()

        self.index_label_id_mapping = self._invert_mapping(label_id_index_mapping)

        self._label_data = self._create_label_data(
            training_data, label_id_index_mapping, attribute=INTENT
        )

        tag_id_index_mapping = self._tag_id_index_mapping(training_data)
        self.index_tag_id_mapping = self._invert_mapping(tag_id_index_mapping)

        label_attribute = (
            INTENT if self.component_config[INTENT_CLASSIFICATION] else None
        )

        model_data = self._create_model_data(
            training_data.training_examples,
            label_id_index_mapping,
            tag_id_index_mapping,
            label_attribute=label_attribute,
        )

        self.num_tags = len(self.index_tag_id_mapping)

        self._check_input_dimension_consistency(model_data)

        return model_data

    @staticmethod
    def _check_enough_labels(model_data: RasaModelData) -> bool:
        return len(np.unique(model_data.get(LABEL_IDS))) >= 2

    def train(
        self,
        training_data: TrainingData,
        config: Optional[RasaNLUModelConfig] = None,
        **kwargs: Any,
    ) -> None:
        """Train the embedding intent classifier on a data set."""

        model_data = self.preprocess_train_data(training_data)
        if model_data.is_empty():
            logger.debug(
                f"Cannot train '{self.__class__.__name__}'. No data was provided. "
                f"Skipping training of the classifier."
            )
            return

        if self.component_config.get(INTENT_CLASSIFICATION):
            if not self._check_enough_labels(model_data):
                logger.error(
                    f"Cannot train '{self.__class__.__name__}'. "
                    f"Need at least 2 different intent classes. "
                    f"Skipping training of classifier."
                )
                return

        # keep one example for persisting and loading
        self.data_example = model_data.first_data_example()

        self.model = self.model_class()(
            data_signature=model_data.get_signature(),
            label_data=self._label_data,
            index_tag_id_mapping=self.index_tag_id_mapping,
            config=self.component_config,
        )

        self.model.fit(
            model_data,
            self.component_config[EPOCHS],
            self.component_config[BATCH_SIZES],
            self.component_config[EVAL_NUM_EXAMPLES],
            self.component_config[EVAL_NUM_EPOCHS],
            self.component_config[BATCH_STRATEGY],
        )

    # process helpers
    def _predict(self, message: Message) -> Optional[Dict[Text, tf.Tensor]]:
        if self.model is None:
            logger.debug(
                f"There is no trained model for '{self.__class__.__name__}': The "
                f"component is either not trained or didn't receive enough training "
                f"data."
            )
            return None

        # create session data from message and convert it into a batch of 1
        model_data = self._create_model_data([message])

        return self.model.predict(model_data)

    def _predict_label(
        self, predict_out: Optional[Dict[Text, tf.Tensor]]
    ) -> Tuple[Dict[Text, Any], List[Dict[Text, Any]]]:
        """Predicts the intent of the provided message."""

        label = {"name": None, "confidence": 0.0}
        label_ranking = []

        if predict_out is None:
            return label, label_ranking

        message_sim = predict_out["i_scores"].numpy()

        message_sim = message_sim.flatten()  # sim is a matrix

        label_ids = message_sim.argsort()[::-1]

        if (
            self.component_config[LOSS_TYPE] == SOFTMAX
            and self.component_config[RANKING_LENGTH] > 0
        ):
            message_sim = train_utils.normalize(
                message_sim, self.component_config[RANKING_LENGTH]
            )

        message_sim[::-1].sort()
        message_sim = message_sim.tolist()

        # if X contains all zeros do not predict some label
        if label_ids.size > 0:
            label = {
                "name": self.index_label_id_mapping[label_ids[0]],
                "confidence": message_sim[0],
            }

            if (
                self.component_config[RANKING_LENGTH]
                and 0 < self.component_config[RANKING_LENGTH] < LABEL_RANKING_LENGTH
            ):
                output_length = self.component_config[RANKING_LENGTH]
            else:
                output_length = LABEL_RANKING_LENGTH

            ranking = list(zip(list(label_ids), message_sim))
            ranking = ranking[:output_length]
            label_ranking = [
                {"name": self.index_label_id_mapping[label_idx], "confidence": score}
                for label_idx, score in ranking
            ]

        return label, label_ranking

    def _predict_entities(
        self, predict_out: Optional[Dict[Text, tf.Tensor]], message: Message
    ) -> List[Dict]:
        if predict_out is None:
            return []

        # load tf graph and session
        predictions = predict_out["e_ids"].numpy()

        tags = [self.index_tag_id_mapping[p] for p in predictions[0]]

        if self.component_config[BILOU_FLAG]:
            tags = bilou_utils.remove_bilou_prefixes(tags)

        entities = self._convert_tags_to_entities(
            message.text, message.get(TOKENS_NAMES[TEXT], []), tags
        )

        entities = self.add_extractor_name(entities)
        entities = self.clean_up_entities(message, entities)
        entities = message.get(ENTITIES, []) + entities

        return entities

    @staticmethod
    def _convert_tags_to_entities(
        text: Text, tokens: List[Token], tags: List[Text]
    ) -> List[Dict[Text, Any]]:
        entities = []
        last_tag = NO_ENTITY_TAG
        for token, tag in zip(tokens, tags):
            if tag == NO_ENTITY_TAG:
                last_tag = tag
                continue

            # new tag found
            if last_tag != tag:
                entity = {
                    "entity": tag,
                    "start": token.start,
                    "end": token.end,
                    "extractor": "DIET",
                }
                entities.append(entity)

            # belongs to last entity
            elif last_tag == tag:
                entities[-1]["end"] = token.end

            last_tag = tag

        for entity in entities:
            entity["value"] = text[entity["start"] : entity["end"]]

        return entities

    def process(self, message: Message, **kwargs: Any) -> None:
        """Return the most likely label and its similarity to the input."""

        out = self._predict(message)

        if self.component_config[INTENT_CLASSIFICATION]:
            label, label_ranking = self._predict_label(out)

            message.set(INTENT, label, add_to_output=True)
            message.set("intent_ranking", label_ranking, add_to_output=True)

        if self.component_config[ENTITY_RECOGNITION]:
            entities = self._predict_entities(out, message)

            message.set(ENTITIES, entities, add_to_output=True)

    def persist(self, file_name: Text, model_dir: Text) -> Dict[Text, Any]:
        """Persist this model into the passed directory.

        Return the metadata necessary to load the model again.
        """

        if self.model is None:
            return {"file": None}

        model_dir = Path(model_dir)
        tf_model_file = model_dir / f"{file_name}.tf_model"

        io_utils.create_directory_for_file(tf_model_file)

        self.model.save(str(tf_model_file))

        io_utils.pickle_dump(
            model_dir / f"{file_name}.data_example.pkl", self.data_example
        )
        io_utils.pickle_dump(
            model_dir / f"{file_name}.label_data.pkl", self._label_data
        )
        io_utils.json_pickle(
            model_dir / f"{file_name}.index_label_id_mapping.pkl",
            self.index_label_id_mapping,
        )
        io_utils.json_pickle(
            model_dir / f"{file_name}.index_tag_id_mapping.pkl",
            self.index_tag_id_mapping,
        )

        return {"file": file_name}

    @classmethod
    def load(
        cls,
        meta: Dict[Text, Any],
        model_dir: Text = None,
        model_metadata: Metadata = None,
        cached_component: Optional["DIETClassifier"] = None,
        **kwargs: Any,
    ) -> "DIETClassifier":
        """Loads the trained model from the provided directory."""

        if not model_dir or not meta.get("file"):
            logger.debug(
                f"Failed to load model for '{cls.__name__}'. "
                f"Maybe you did not provide enough training data and no model was "
                f"trained or the path '{os.path.abspath(model_dir)}' doesn't exist?"
            )
            return cls(component_config=meta)

        (
            index_label_id_mapping,
            index_tag_id_mapping,
            label_data,
            meta,
            data_example,
        ) = cls._load_from_files(meta, model_dir)

        meta = train_utils.update_similarity_type(meta)

        model = cls._load_model(
            index_tag_id_mapping, label_data, meta, data_example, model_dir
        )

        return cls(
            component_config=meta,
            index_label_id_mapping=index_label_id_mapping,
            index_tag_id_mapping=index_tag_id_mapping,
            model=model,
        )

    @classmethod
    def _load_from_files(cls, meta: Dict[Text, Any], model_dir: Text):
        file_name = meta.get("file")

        model_dir = Path(model_dir)

        data_example = io_utils.pickle_load(model_dir / f"{file_name}.data_example.pkl")
        label_data = io_utils.pickle_load(model_dir / f"{file_name}.label_data.pkl")
        index_label_id_mapping = io_utils.json_unpickle(
            model_dir / f"{file_name}.index_label_id_mapping.pkl"
        )
        index_tag_id_mapping = io_utils.json_unpickle(
            model_dir / f"{file_name}.index_tag_id_mapping.pkl"
        )

        # jsonpickle converts dictionary keys to strings
        index_label_id_mapping = {
            int(key): value for key, value in index_label_id_mapping.items()
        }
        if index_tag_id_mapping is not None:
            index_tag_id_mapping = {
                int(key): value for key, value in index_tag_id_mapping.items()
            }

        return (
            index_label_id_mapping,
            index_tag_id_mapping,
            label_data,
            meta,
            data_example,
        )

    @classmethod
    def _load_model(
        cls,
        index_tag_id_mapping: Dict[int, Text],
        label_data: RasaModelData,
        meta: Dict[Text, Any],
        data_example: Dict[Text, List[np.ndarray]],
        model_dir: Text,
    ):
        file_name = meta.get("file")
        tf_model_file = os.path.join(model_dir, file_name + ".tf_model")

        label_key = LABEL_IDS if meta[INTENT_CLASSIFICATION] else None
        model_data_example = RasaModelData(label_key=label_key, data=data_example)

        model = cls.model_class().load(
            tf_model_file,
            model_data_example,
            data_signature=model_data_example.get_signature(),
            label_data=label_data,
            index_tag_id_mapping=index_tag_id_mapping,
            config=meta,
        )

        # build the graph for prediction
        predict_data_example = RasaModelData(
            label_key=label_key,
            data={
                feature_name: features
                for feature_name, features in model_data_example.items()
                if TEXT in feature_name
            },
        )

        model.build_for_predict(predict_data_example)

        return model


# accessing _tf_layers with any key results in key-error, disable it
# pytype: disable=key-error


class DIET(RasaModel):
    def __init__(
        self,
        data_signature: Dict[Text, List[FeatureSignature]],
        label_data: RasaModelData,
        index_tag_id_mapping: Optional[Dict[int, Text]],
        config: Dict[Text, Any],
    ) -> None:
        super().__init__(
            name="DIET",
            random_seed=config[RANDOM_SEED],
            tensorboard_log_dir=config[TENSORBOARD_LOG_DIR],
            tensorboard_log_level=config[TENSORBOARD_LOG_LEVEL],
        )

        self.config = config

        self.data_signature = data_signature
        self._check_data()

        self.predict_data_signature = {
            feature_name: features
            for feature_name, features in data_signature.items()
            if TEXT in feature_name
        }

        label_batch = label_data.prepare_batch()
        self.tf_label_data = self.batch_to_model_data_format(
            label_batch, label_data.get_signature()
        )
        self._num_tags = (
            len(index_tag_id_mapping) if index_tag_id_mapping is not None else 0
        )

        # tf objects
        self._tf_layers: Dict[Text : tf.keras.layers.Layer] = {}
        self._prepare_layers()

        # tf training
        self._set_optimizer(tf.keras.optimizers.Adam(config[LEARNING_RATE]))
        self._create_metrics()
        self._update_metrics_to_log()

        self.all_labels_embed = None  # needed for efficient prediction

    def _check_data(self) -> None:
        if TEXT_FEATURES not in self.data_signature:
            raise InvalidConfigError(
                f"No text features specified. "
                f"Cannot train '{self.__class__.__name__}' model."
            )
        if self.config[INTENT_CLASSIFICATION]:
            if LABEL_FEATURES not in self.data_signature:
                raise InvalidConfigError(
                    f"No label features specified. "
                    f"Cannot train '{self.__class__.__name__}' model."
                )
            if (
                self.config[SHARE_HIDDEN_LAYERS]
                and self.data_signature[TEXT_FEATURES]
                != self.data_signature[LABEL_FEATURES]
            ):
                raise ValueError(
                    "If hidden layer weights are shared, data signatures "
                    "for text_features and label_features must coincide."
                )

        if self.config[ENTITY_RECOGNITION] and TAG_IDS not in self.data_signature:
            raise ValueError(
                f"No tag ids present. "
                f"Cannot train '{self.__class__.__name__}' model."
            )

    def _create_metrics(self) -> None:
        # self.metrics will have the same order as they are created
        # so create loss metrics first to output losses first
        self.mask_loss = tf.keras.metrics.Mean(name="m_loss")
        self.intent_loss = tf.keras.metrics.Mean(name="i_loss")
        self.entity_loss = tf.keras.metrics.Mean(name="e_loss")
        # create accuracy metrics second to output accuracies second
        self.mask_acc = tf.keras.metrics.Mean(name="m_acc")
        self.response_acc = tf.keras.metrics.Mean(name="i_acc")
        self.entity_f1 = tf.keras.metrics.Mean(name="e_f1")

    def _update_metrics_to_log(self) -> None:
        if self.config[MASKED_LM]:
            self.metrics_to_log += ["m_loss", "m_acc"]
        if self.config[INTENT_CLASSIFICATION]:
            self.metrics_to_log += ["i_loss", "i_acc"]
        if self.config[ENTITY_RECOGNITION]:
            self.metrics_to_log += ["e_loss", "e_f1"]

    def _prepare_layers(self) -> None:
        self.text_name = TEXT
        self._prepare_sequence_layers(self.text_name)
        if self.config[MASKED_LM]:
            self._prepare_mask_lm_layers(self.text_name)
        if self.config[INTENT_CLASSIFICATION]:
            self.label_name = TEXT if self.config[SHARE_HIDDEN_LAYERS] else LABEL
            self._prepare_input_layers(self.label_name)
            self._prepare_label_classification_layers()
        if self.config[ENTITY_RECOGNITION]:
            self._prepare_entity_recognition_layers()

    def _prepare_sparse_dense_layers(
        self,
        feature_signatures: List[FeatureSignature],
        name: Text,
        reg_lambda: float,
        dense_dim: int,
    ) -> None:
        sparse = False
        dense = False
        for is_sparse, shape in feature_signatures:
            if is_sparse:
                sparse = True
            else:
                dense = True
                # if dense features are present
                # use the feature dimension of the dense features
                dense_dim = shape[-1]

        if sparse:
            self._tf_layers[f"sparse_to_dense.{name}"] = layers.DenseForSparse(
                units=dense_dim, reg_lambda=reg_lambda, name=name
            )
            if not dense:
                # create dense labels for the input to use in negative sampling
                self._tf_layers[f"sparse_to_dense_ids.{name}"] = layers.DenseForSparse(
                    units=2, trainable=False, name=f"sparse_to_dense_ids.{name}"
                )

    def _prepare_input_layers(self, name: Text) -> None:
        self._tf_layers[f"sparse_input_dropout.{name}"] = layers.SparseDropout(
            rate=self.config[DROP_RATE]
        )
        self._tf_layers[f"dense_input_dropout.{name}"] = tf.keras.layers.Dropout(
            rate=self.config[DROP_RATE]
        )
        self._tf_layers[f"dropout.{name}"] = tf.keras.layers.Dropout(
            rate=self.config[DROP_RATE]
        )
        self._prepare_sparse_dense_layers(
            self.data_signature[f"{name}_features"],
            name,
            self.config[REGULARIZATION_CONSTANT],
            self.config[DENSE_DIMENSION][name],
        )
        self._tf_layers[f"ffnn.{name}"] = layers.Ffnn(
            self.config[HIDDEN_LAYERS_SIZES][name],
            self.config[DROP_RATE],
            self.config[REGULARIZATION_CONSTANT],
            self.config[WEIGHT_SPARSITY],
            name,
        )

    def _prepare_embed_layers(self, name: Text) -> None:
        self._tf_layers[f"embed.{name}"] = layers.Embed(
            self.config[EMBEDDING_DIMENSION],
            self.config[REGULARIZATION_CONSTANT],
            name,
            self.config[SIMILARITY_TYPE],
        )

    def _prepare_dot_product_loss(self, name: Text, scale_loss: bool) -> None:
        self._tf_layers[f"loss.{name}"] = layers.DotProductLoss(
            self.config[NUM_NEG],
            self.config[LOSS_TYPE],
            self.config[MAX_POS_SIM],
            self.config[MAX_NEG_SIM],
            self.config[USE_MAX_NEG_SIM],
            self.config[NEGATIVE_MARGIN_SCALE],
            scale_loss,
            # set to 1 to get deterministic behaviour
            parallel_iterations=1 if self.random_seed is not None else 1000,
        )

    def _prepare_sequence_layers(self, name: Text) -> None:
        self._prepare_input_layers(name)

        if self.config[NUM_TRANSFORMER_LAYERS] > 0:
            self._tf_layers[f"{name}_transformer"] = TransformerEncoder(
                self.config[NUM_TRANSFORMER_LAYERS],
                self.config[TRANSFORMER_SIZE],
                self.config[NUM_HEADS],
                self.config[TRANSFORMER_SIZE] * 4,
                self.config[REGULARIZATION_CONSTANT],
                dropout_rate=self.config[DROP_RATE],
                attention_dropout_rate=self.config[DROP_RATE_ATTENTION],
                sparsity=self.config[WEIGHT_SPARSITY],
                unidirectional=self.config[UNIDIRECTIONAL_ENCODER],
                use_key_relative_position=self.config[KEY_RELATIVE_ATTENTION],
                use_value_relative_position=self.config[VALUE_RELATIVE_ATTENTION],
                max_relative_position=self.config[MAX_RELATIVE_POSITION],
                name=f"{name}_encoder",
            )
        else:
            # create lambda so that it can be used later without the check
            self._tf_layers[f"{name}_transformer"] = lambda x, mask, training: x

    def _prepare_mask_lm_layers(self, name: Text) -> None:
        self._tf_layers[f"{name}_input_mask"] = layers.InputMask()

        self._prepare_embed_layers(f"{name}_lm_mask")
        self._prepare_embed_layers(f"{name}_golden_token")

        # mask loss is additional loss
        # set scaling to False, so that it doesn't overpower other losses
        self._prepare_dot_product_loss(f"{name}_mask", scale_loss=False)

    def _prepare_label_classification_layers(self) -> None:
        self._prepare_embed_layers(TEXT)
        self._prepare_embed_layers(LABEL)

        self._prepare_dot_product_loss(LABEL, self.config[SCALE_LOSS])

    def _prepare_entity_recognition_layers(self) -> None:
        self._tf_layers["embed.logits"] = layers.Embed(
            self._num_tags, self.config[REGULARIZATION_CONSTANT], "logits"
        )
        self._tf_layers["crf"] = layers.CRF(
            self._num_tags,
            self.config[REGULARIZATION_CONSTANT],
            self.config[SCALE_LOSS],
        )
        self._tf_layers["crf_f1_score"] = tfa.metrics.F1Score(
            num_classes=self._num_tags - 1,  # `0` prediction is not a prediction
            average="micro",
        )

    def _combine_sparse_dense_features(
        self,
        features: List[Union[np.ndarray, tf.Tensor, tf.SparseTensor]],
        mask: tf.Tensor,
        name: Text,
        sparse_dropout: bool = False,
        dense_dropout: bool = False,
    ) -> tf.Tensor:

        dense_features = []

        for f in features:
            if isinstance(f, tf.SparseTensor):
                if sparse_dropout:
                    _f = self._tf_layers[f"sparse_input_dropout.{name}"](
                        f, self._training
                    )
                else:
                    _f = f
                dense_features.append(self._tf_layers[f"sparse_to_dense.{name}"](_f))
            else:
                dense_features.append(f)

        outputs = tf.concat(dense_features, axis=-1) * mask
<<<<<<< HEAD
        return self._tf_layers[f"dropout.{name}"](outputs, self._training)
=======
        if dense_dropout:
            outputs = self._tf_layers[f"dense_input_dropout.{name}"](
                outputs, self._training
            )

        return outputs
>>>>>>> b179c512

    def _features_as_seq_ids(
        self, features: List[Union[np.ndarray, tf.Tensor, tf.SparseTensor]], name: Text
    ) -> Optional[tf.Tensor]:
        """Creates dense labels for negative sampling."""

        # if there are dense features - we can use them
        for f in features:
            if not isinstance(f, tf.SparseTensor):
                return tf.stop_gradient(f)

        # use additional sparse to dense layer
        for f in features:
            if isinstance(f, tf.SparseTensor):
                return tf.stop_gradient(
                    self._tf_layers[f"sparse_to_dense_ids.{name}"](f)
                )

        return None

    def _create_bow(
        self,
        features: List[Union[tf.Tensor, tf.SparseTensor]],
        mask: tf.Tensor,
        name: Text,
        sparse_dropout: bool = False,
        dense_dropout: bool = False,
    ) -> tf.Tensor:

        x = self._combine_sparse_dense_features(
            features, mask, name, sparse_dropout, dense_dropout
        )
        x = tf.reduce_sum(x, axis=1)  # convert to bag-of-words
        return self._tf_layers[f"ffnn.{name}"](x, self._training)

    def _create_sequence(
        self,
        features: List[Union[tf.Tensor, tf.SparseTensor]],
        mask: tf.Tensor,
        name: Text,
        masked_lm_loss: bool = False,
        sequence_ids: bool = False,
    ) -> Tuple[tf.Tensor, tf.Tensor, Optional[tf.Tensor], Optional[tf.Tensor]]:
        if sequence_ids:
            seq_ids = self._features_as_seq_ids(features, name)
        else:
            seq_ids = None

        inputs = self._combine_sparse_dense_features(
            features,
            mask,
            name,
            sparse_dropout=self.config[SPARSE_INPUT_DROPOUT],
            dense_dropout=self.config[DENSE_INPUT_DROPOUT],
        )

        inputs = self._tf_layers[f"ffnn.{name}"](inputs, self._training)

        if masked_lm_loss:
            inputs, lm_mask_bool = self._tf_layers[f"{name}_input_mask"](
                inputs, mask, self._training
            )
        else:
            lm_mask_bool = None

        outputs = self._tf_layers[f"{name}_transformer"](
            inputs, 1 - mask, self._training
        )

        if self.config[NUM_TRANSFORMER_LAYERS] > 0:
            # apply activation
            outputs = tfa.activations.gelu(outputs)

        return outputs, inputs, seq_ids, lm_mask_bool

    def _create_all_labels(self) -> Tuple[tf.Tensor, tf.Tensor]:
        all_label_ids = self.tf_label_data[LABEL_IDS][0]

        label_lengths = self.sequence_lengths_for(
            self.tf_label_data[LABEL_SEQ_LENGTH][0]
        )
        mask_label = self._compute_mask(label_lengths)

        x = self._create_bow(
            self.tf_label_data[LABEL_FEATURES], mask_label, self.label_name,
        )
        all_labels_embed = self._tf_layers[f"embed.{LABEL}"](x)

        return all_label_ids, all_labels_embed

    @staticmethod
    def _last_token(x: tf.Tensor, sequence_lengths: tf.Tensor) -> tf.Tensor:
        last_sequence_index = tf.maximum(0, sequence_lengths - 1)
        batch_index = tf.range(tf.shape(last_sequence_index)[0])

        indices = tf.stack([batch_index, last_sequence_index], axis=1)
        return tf.gather_nd(x, indices)

    def _f1_score_from_ids(
        self, tag_ids: tf.Tensor, pred_ids: tf.Tensor, mask: tf.Tensor
    ) -> tf.Tensor:
        """Calculates f1 score for train predictions"""

        mask_bool = tf.cast(mask[:, :, 0], tf.bool)
        # pick only non padding values and flatten sequences
        tag_ids_flat = tf.boolean_mask(tag_ids, mask_bool)
        pred_ids_flat = tf.boolean_mask(pred_ids, mask_bool)
        # set `0` prediction to not a prediction
        tag_ids_flat_one_hot = tf.one_hot(tag_ids_flat - 1, self._num_tags - 1)
        pred_ids_flat_one_hot = tf.one_hot(pred_ids_flat - 1, self._num_tags - 1)

        return self._tf_layers["crf_f1_score"](
            tag_ids_flat_one_hot, pred_ids_flat_one_hot
        )

    def _mask_loss(
        self,
        outputs: tf.Tensor,
        inputs: tf.Tensor,
        seq_ids: tf.Tensor,
        lm_mask_bool: tf.Tensor,
        name: Text,
    ) -> tf.Tensor:
        # make sure there is at least one element in the mask
        lm_mask_bool = tf.cond(
            tf.reduce_any(lm_mask_bool),
            lambda: lm_mask_bool,
            lambda: tf.scatter_nd([[0, 0, 0]], [True], tf.shape(lm_mask_bool)),
        )

        lm_mask_bool = tf.squeeze(lm_mask_bool, -1)
        # pick elements that were masked
        outputs = tf.boolean_mask(outputs, lm_mask_bool)
        inputs = tf.boolean_mask(inputs, lm_mask_bool)
        ids = tf.boolean_mask(seq_ids, lm_mask_bool)

        outputs_embed = self._tf_layers[f"embed.{name}_lm_mask"](outputs)
        inputs_embed = self._tf_layers[f"embed.{name}_golden_token"](inputs)

        return self._tf_layers[f"loss.{name}_mask"](
            outputs_embed, inputs_embed, ids, inputs_embed, ids
        )

    def _calculate_label_loss(
        self, a: tf.Tensor, b: tf.Tensor, label_ids: tf.Tensor
    ) -> tf.Tensor:
        all_label_ids, all_labels_embed = self._create_all_labels()

        a_embed = self._tf_layers[f"embed.{TEXT}"](a)
        b_embed = self._tf_layers[f"embed.{LABEL}"](b)

        return self._tf_layers[f"loss.{LABEL}"](
            a_embed, b_embed, label_ids, all_labels_embed, all_label_ids
        )

    def _calculate_entity_loss(
        self,
        outputs: tf.Tensor,
        tag_ids: tf.Tensor,
        mask: tf.Tensor,
        sequence_lengths: tf.Tensor,
    ) -> Tuple[tf.Tensor, tf.Tensor]:

        sequence_lengths = sequence_lengths - 1  # remove cls token
        tag_ids = tf.cast(tag_ids[:, :, 0], tf.int32)
        logits = self._tf_layers["embed.logits"](outputs)

        # should call first to build weights
        pred_ids = self._tf_layers["crf"](logits, sequence_lengths)
        # pytype cannot infer that 'self._tf_layers["crf"]' has the method '.loss'
        # pytype: disable=attribute-error
        loss = self._tf_layers["crf"].loss(logits, tag_ids, sequence_lengths)
        # pytype: enable=attribute-error

        f1 = self._f1_score_from_ids(tag_ids, pred_ids, mask)

        return loss, f1

    @staticmethod
    def _compute_mask(sequence_lengths: tf.Tensor) -> tf.Tensor:
        mask = tf.sequence_mask(sequence_lengths, dtype=tf.float32)
        # explicitly add last dimension to mask
        # to track correctly dynamic sequences
        return tf.expand_dims(mask, -1)

    def sequence_lengths_for(self, sequence_lengths: tf.Tensor) -> tf.Tensor:
        return tf.cast(sequence_lengths, dtype=tf.int32)

    def batch_loss(
        self, batch_in: Union[Tuple[tf.Tensor], Tuple[np.ndarray]]
    ) -> tf.Tensor:
        tf_batch_data = self.batch_to_model_data_format(batch_in, self.data_signature)

        sequence_lengths = self.sequence_lengths_for(tf_batch_data[TEXT_SEQ_LENGTH][0])
        mask_text = self._compute_mask(sequence_lengths)

        (
            text_transformed,
            text_in,
            text_seq_ids,
            lm_mask_bool_text,
        ) = self._create_sequence(
            tf_batch_data[TEXT_FEATURES],
            mask_text,
            self.text_name,
            self.config[MASKED_LM],
            sequence_ids=True,
        )

        losses = []

        if self.config[MASKED_LM]:
            loss, acc = self._mask_loss(
                text_transformed, text_in, text_seq_ids, lm_mask_bool_text, TEXT
            )
            self.mask_loss.update_state(loss)
            self.mask_acc.update_state(acc)
            losses.append(loss)

        if self.config[INTENT_CLASSIFICATION]:
            # get _cls_ vector for intent classification
            cls = self._last_token(text_transformed, sequence_lengths)

            label_lengths = self.sequence_lengths_for(
                tf_batch_data[LABEL_SEQ_LENGTH][0]
            )
            mask_label = self._compute_mask(label_lengths)

            label_ids = tf_batch_data[LABEL_IDS][0]
            label = self._create_bow(
                tf_batch_data[LABEL_FEATURES], mask_label, self.label_name,
            )
            loss, acc = self._calculate_label_loss(cls, label, label_ids)
            self.intent_loss.update_state(loss)
            self.response_acc.update_state(acc)
            losses.append(loss)

        if self.config[ENTITY_RECOGNITION]:
            tag_ids = tf_batch_data[TAG_IDS][0]

            loss, f1 = self._calculate_entity_loss(
                text_transformed, tag_ids, mask_text, sequence_lengths
            )
            self.entity_loss.update_state(loss)
            self.entity_f1.update_state(f1)
            losses.append(loss)

        return tf.math.add_n(losses)

    def batch_predict(
        self, batch_in: Union[Tuple[tf.Tensor], Tuple[np.ndarray]]
    ) -> Dict[Text, tf.Tensor]:
        tf_batch_data = self.batch_to_model_data_format(
            batch_in, self.predict_data_signature
        )

        sequence_lengths = self.sequence_lengths_for(tf_batch_data[TEXT_SEQ_LENGTH][0])
        mask_text = self._compute_mask(sequence_lengths)

        text_transformed, _, _, _ = self._create_sequence(
            tf_batch_data[TEXT_FEATURES], mask_text, self.text_name
        )

        out = {}
        if self.config[INTENT_CLASSIFICATION]:
            if self.all_labels_embed is None:
                _, self.all_labels_embed = self._create_all_labels()

            # get _cls_ vector for intent classification
            cls = self._last_token(text_transformed, sequence_lengths)
            cls_embed = self._tf_layers[f"embed.{TEXT}"](cls)

            # pytype cannot infer that 'self._tf_layers[f"loss.{LABEL}"]' has methods
            # like '.sim' or '.confidence_from_sim'
            # pytype: disable=attribute-error
            sim_all = self._tf_layers[f"loss.{LABEL}"].sim(
                cls_embed[:, tf.newaxis, :], self.all_labels_embed[tf.newaxis, :, :]
            )
            scores = self._tf_layers[f"loss.{LABEL}"].confidence_from_sim(
                sim_all, self.config[SIMILARITY_TYPE]
            )
            # pytype: enable=attribute-error
            out["i_scores"] = scores

        if self.config[ENTITY_RECOGNITION]:
            logits = self._tf_layers["embed.logits"](text_transformed)
            pred_ids = self._tf_layers["crf"](logits, sequence_lengths - 1)
            out["e_ids"] = pred_ids

        return out


# pytype: enable=key-error<|MERGE_RESOLUTION|>--- conflicted
+++ resolved
@@ -1084,9 +1084,6 @@
         self._tf_layers[f"dense_input_dropout.{name}"] = tf.keras.layers.Dropout(
             rate=self.config[DROP_RATE]
         )
-        self._tf_layers[f"dropout.{name}"] = tf.keras.layers.Dropout(
-            rate=self.config[DROP_RATE]
-        )
         self._prepare_sparse_dense_layers(
             self.data_signature[f"{name}_features"],
             name,
@@ -1199,16 +1196,12 @@
                 dense_features.append(f)
 
         outputs = tf.concat(dense_features, axis=-1) * mask
-<<<<<<< HEAD
-        return self._tf_layers[f"dropout.{name}"](outputs, self._training)
-=======
         if dense_dropout:
             outputs = self._tf_layers[f"dense_input_dropout.{name}"](
                 outputs, self._training
             )
 
         return outputs
->>>>>>> b179c512
 
     def _features_as_seq_ids(
         self, features: List[Union[np.ndarray, tf.Tensor, tf.SparseTensor]], name: Text

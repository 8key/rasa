--- conflicted
+++ resolved
@@ -51,29 +51,20 @@
         model_path = get_model(model)
         core_path, nlu_path = get_model_subdirectories(model_path)
 
-<<<<<<< HEAD
-        _interpreter = NaturalLanguageInterpreter.create(nlu_path, _endpoints.nlu)
-=======
         if os.path.exists(core_path) and os.path.exists(nlu_path):
-            _interpreter = NaturalLanguageInterpreter.create(nlu_path,
-                                                             _endpoints.nlu)
->>>>>>> cd85fb05
+            _interpreter = NaturalLanguageInterpreter.create(nlu_path, _endpoints.nlu)
 
             _agent = Agent.load(core_path, interpreter=_interpreter)
 
-<<<<<<< HEAD
-        kwargs = minimal_kwargs(kwargs, rasa.core.test)
-        loop.run_until_complete(
-            rasa.core.test(stories, _agent, out_directory=output, **kwargs)
-        )
-=======
             kwargs = minimal_kwargs(kwargs, rasa.core.test)
             loop.run_until_complete(
-                rasa.core.test(stories, _agent, out_directory=output, **kwargs))
+                rasa.core.test(stories, _agent, out_directory=output, **kwargs)
+            )
         else:
-            logger.warning("Not able to test. Make sure both models, core and "
-                           "nlu, are available.")
->>>>>>> cd85fb05
+            logger.warning(
+                "Not able to test. Make sure both models, core and "
+                "nlu, are available."
+            )
 
     else:
         from rasa.core.test import compare, plot_curve

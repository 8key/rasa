--- conflicted
+++ resolved
@@ -17,44 +17,16 @@
 from tests.nlu import utilities
 from tests.nlu.utilities import ResponseTest
 
-KEYWORD_MODEL_NAME = "keywordmodel"
-
-<<<<<<< HEAD
+
 @pytest.fixture
 def app(tmpdir_factory):
-    """Use IResource interface of Klein to mock Rasa HTTP server.
-    """
-=======
-KEYWORD_PROJECT_NAME = "keywordproject"
-
->>>>>>> 6cc006f6
-
-@pytest.fixture(scope="module")
-def app(tmpdir_factory, trained_nlu_model):
-    """Use IResource interface of Klein to mock Rasa HTTP server"""
-
     _, nlu_log_file = tempfile.mkstemp(suffix="_rasa_nlu_logs.json")
 
-<<<<<<< HEAD
+    router = DataRouter(tmpdir_factory.mktemp("projects").strpath)
+
     rasa = create_app(router, logfile=nlu_log_file)
+
     return rasa.test_client
-=======
-    temp_path = tmpdir_factory.mktemp("projects")
-    try:
-        shutil.copytree(
-            trained_nlu_model,
-            os.path.join(
-                temp_path.strpath,
-                "{}/{}".format(KEYWORD_PROJECT_NAME, KEYWORD_MODEL_NAME),
-            ),
-        )
-    except FileExistsError:
-        pass
-
-    router = DataRouter(temp_path.strpath)
-    rasa = RasaNLU(router, logfile=nlu_log_file, testing=True)
-    return StubTreq(rasa.app.resource())
->>>>>>> 6cc006f6
 
 
 @pytest.fixture
@@ -68,25 +40,16 @@
 def test_root(app):
     _, response = app.get("/")
     content = response.text
-    assert response.status == 200 and content.startswith("hello")
+    assert response.status == 200 and content.startswith("Hello")
 
 
 def test_status(app):
-<<<<<<< HEAD
     _, response = app.get("/status")
     rjs = response.json
     assert response.status == 200 and "available_projects" in rjs
-    assert "current_training_processes" in rjs
-    assert "max_training_processes" in rjs
-    assert "default" in rjs["available_projects"]
-=======
-    response = yield app.get("http://dummy-uri/status")
-    rjs = yield response.json()
-    assert response.code == 200 and "available_projects" in rjs
     assert "current_worker_processes" in rjs
     assert "max_worker_processes" in rjs
-    assert KEYWORD_PROJECT_NAME in rjs["available_projects"]
->>>>>>> 6cc006f6
+    assert "default" in rjs["available_projects"]
 
 
 def test_version(app):
@@ -100,61 +63,41 @@
     "response_test",
     [
         ResponseTest(
-<<<<<<< HEAD
             "/parse?q=hello",
-=======
-            "http://dummy-uri/parse?project={}&model={}"
-            "&q=hello".format(KEYWORD_PROJECT_NAME, KEYWORD_MODEL_NAME),
->>>>>>> 6cc006f6
-            {
-                "project": KEYWORD_PROJECT_NAME,
-                "entities": [],
-                "model": KEYWORD_MODEL_NAME,
-                "intent": {"confidence": 1.0, "name": "greet"},
-                "text": "hello",
-            },
-        ),
-        ResponseTest(
-<<<<<<< HEAD
-            "/parse?query=hello",
-=======
-            "http://dummy-uri/parse?project={}&model={}"
-            "&query=hello".format(KEYWORD_PROJECT_NAME, KEYWORD_MODEL_NAME),
->>>>>>> 6cc006f6
-            {
-                "project": KEYWORD_PROJECT_NAME,
-                "entities": [],
-                "model": KEYWORD_MODEL_NAME,
-                "intent": {"confidence": 1.0, "name": "greet"},
-                "text": "hello",
-            },
-        ),
-        ResponseTest(
-<<<<<<< HEAD
+            {
+                "project": "default",
+                "entities": [],
+                "model": "fallback",
+                "intent": {"confidence": 1.0, "name": "greet"},
+                "text": "hello",
+            },
+        ),
+        ResponseTest(
+            "/parse?q=hello",
+            {
+                "project": "default",
+                "entities": [],
+                "model": "fallback",
+                "intent": {"confidence": 1.0, "name": "greet"},
+                "text": "hello",
+            },
+        ),
+        ResponseTest(
             "/parse?q=hello ńöñàśçií",
-=======
-            "http://dummy-uri/parse?project={}&model={}"
-            "&q=hello ńöñàśçií".format(KEYWORD_PROJECT_NAME, KEYWORD_MODEL_NAME),
->>>>>>> 6cc006f6
-            {
-                "project": KEYWORD_PROJECT_NAME,
-                "entities": [],
-                "model": KEYWORD_MODEL_NAME,
+            {
+                "project": "default",
+                "entities": [],
+                "model": "fallback",
                 "intent": {"confidence": 1.0, "name": "greet"},
                 "text": "hello ńöñàśçií",
             },
         ),
         ResponseTest(
-<<<<<<< HEAD
             "/parse?q=",
-=======
-            "http://dummy-uri/parse?project={}&model={}"
-            "&q=".format(KEYWORD_PROJECT_NAME, KEYWORD_MODEL_NAME),
->>>>>>> 6cc006f6
-            {
-                "project": KEYWORD_PROJECT_NAME,
-                "entities": [],
-                "model": KEYWORD_MODEL_NAME,
+            {
+                "project": "default",
+                "entities": [],
+                "model": "fallback",
                 "intent": {"confidence": 0.0, "name": None},
                 "text": "",
             },
@@ -177,47 +120,35 @@
         ResponseTest(
             "/parse",
             {
-                "project": KEYWORD_PROJECT_NAME,
-                "entities": [],
-                "model": KEYWORD_MODEL_NAME,
-                "intent": {"confidence": 1.0, "name": "greet"},
-                "text": "hello",
-            },
-            payload={
-                "q": "hello",
-                "project": KEYWORD_PROJECT_NAME,
-                "model": KEYWORD_MODEL_NAME,
-            },
+                "project": "default",
+                "entities": [],
+                "model": "fallback",
+                "intent": {"confidence": 1.0, "name": "greet"},
+                "text": "hello",
+            },
+            payload={"q": "hello", "project": "default", "model": "fallback"},
         ),
         ResponseTest(
             "/parse",
             {
-                "project": KEYWORD_PROJECT_NAME,
-                "entities": [],
-                "model": KEYWORD_MODEL_NAME,
-                "intent": {"confidence": 1.0, "name": "greet"},
-                "text": "hello",
-            },
-            payload={
-                "query": "hello",
-                "project": KEYWORD_PROJECT_NAME,
-                "model": KEYWORD_MODEL_NAME,
-            },
+                "project": "default",
+                "entities": [],
+                "model": "fallback",
+                "intent": {"confidence": 1.0, "name": "greet"},
+                "text": "hello",
+            },
+            payload={"query": "hello", "project": "default", "model": "fallback"},
         ),
         ResponseTest(
             "/parse",
             {
-                "project": KEYWORD_PROJECT_NAME,
-                "entities": [],
-                "model": KEYWORD_MODEL_NAME,
+                "project": "default",
+                "entities": [],
+                "model": "fallback",
                 "intent": {"confidence": 1.0, "name": "greet"},
                 "text": "hello ńöñàśçií",
             },
-            payload={
-                "q": "hello ńöñàśçií",
-                "project": KEYWORD_PROJECT_NAME,
-                "model": KEYWORD_MODEL_NAME,
-            },
+            payload={"q": "hello ńöñàśçií", "project": "default", "model": "fallback"},
         ),
     ],
 )
@@ -283,13 +214,8 @@
     )
     assert response.status == 200, "Training should end successfully"
 
-<<<<<<< HEAD
     _, response = app.get(query)
-    assert response.status == 200, "Project should now exist " "after it got trained"
-=======
-    response = yield app.get(query)
-    assert response.code == 200, "Project should now exist " "after it got trained"
->>>>>>> 6cc006f6
+    assert response.status == 200, "Project should now exist after it got trained"
 
 
 def test_evaluate_invalid_project_error(app, rasa_default_train_data):
@@ -304,28 +230,14 @@
     assert rjs["error"] == "Project 'project123' could not be found."
 
 
-<<<<<<< HEAD
 def test_evaluate_internal_error(app, rasa_default_train_data):
     _, response = app.post(
         "/evaluate", json={"data": "dummy_data_for_triggering_an_error"}
     )
 
-    rjs = response.json
     assert response.status == 500, "The training data format is not valid"
-=======
-@pytest.inlineCallbacks
-def test_evaluate_no_model(app):
-    response = app.post("http://dummy-uri/evaluate")
-    time.sleep(2)
-    app.flush()
-    response = yield response
-    rjs = yield response.json()
-    assert response.code == 500, "No model in project 'default' to evaluate"
->>>>>>> 6cc006f6
-    assert "error" in rjs
-
-
-<<<<<<< HEAD
+
+
 def test_evaluate(app, rasa_default_train_data):
     _, response = app.post("/evaluate", json=rasa_default_train_data)
 
@@ -337,22 +249,9 @@
         prop in rjs["intent_evaluation"]
         for prop in ["report", "predictions", "precision", "f1_score", "accuracy"]
     )
-=======
-@pytest.inlineCallbacks
-def test_evaluate_internal_error(app, rasa_default_train_data):
-    response = app.post(
-        "http://dummy-uri/evaluate", json={"data": "dummy_data_for_triggering_an_error"}
-    )
-    time.sleep(3)
-    app.flush()
-    response = yield response
-    rjs = yield response.json()
-    assert response.code == 500, "The training data format is not valid"
->>>>>>> 6cc006f6
 
 
 def test_unload_model_error(app):
-<<<<<<< HEAD
     project_err = "/models?project=my_project&model=my_model"
     _, response = app.delete(project_err)
     rjs = response.json
@@ -363,7 +262,7 @@
     _, response = app.delete(model_err)
     rjs = response.json
     assert response.status == 500, "Model not found"
-    assert rjs["error"] == ("Failed to unload model my_model for project " "default.")
+    assert rjs["error"] == ("Failed to unload model my_model for project default.")
 
 
 def test_unload_fallback(app):
@@ -371,58 +270,4 @@
     _, response = app.delete(unload)
     rjs = response.json
     assert response.status == 200, "Fallback model unloaded"
-    assert rjs == "fallback"
-=======
-    FAKE_PROJECT = "fakeproject"
-    NON_EXISTING_MODEL_NAME = "fakemodel"
-
-    project_err = "http://dummy-uri/models" "?project={}&model={}".format(
-        FAKE_PROJECT, NON_EXISTING_MODEL_NAME
-    )
-    response = yield app.delete(project_err)
-    rjs = yield response.json()
-    assert response.code == 500, "Project not found"
-    assert rjs["error"] == ("Project {} could " "not be found".format(FAKE_PROJECT))
-
-    model_err = "http://dummy-uri/models?project={}" "&model={}".format(
-        KEYWORD_PROJECT_NAME, NON_EXISTING_MODEL_NAME
-    )
-    response = yield app.delete(model_err)
-    rjs = yield response.json()
-    assert response.code == 500, "Model not found"
-    assert rjs["error"] == (
-        "Failed to unload model {} for project "
-        "{}.".format(NON_EXISTING_MODEL_NAME, KEYWORD_PROJECT_NAME)
-    )
-
-
-@pytest.inlineCallbacks
-def test_unload(app):
-    unload = "http://dummy-uri/models?project={}" "&model={}".format(
-        KEYWORD_PROJECT_NAME, KEYWORD_MODEL_NAME
-    )
-    response = yield app.delete(unload)
-    rjs = yield response.json()
-    assert response.code == 200, "Fallback model unloaded"
-    assert rjs == KEYWORD_MODEL_NAME
-
-
-@pytest.inlineCallbacks
-def test_evaluate(app, rasa_default_train_data):
-    response = app.post(
-        "http://dummy-uri/evaluate"
-        "?project={}&model={}".format(KEYWORD_PROJECT_NAME, KEYWORD_MODEL_NAME),
-        json=rasa_default_train_data,
-    )
-    time.sleep(3)
-    app.flush()
-    response = yield response
-    rjs = yield response.json()
-    assert response.code == 200, "Evaluation should start"
-    assert "intent_evaluation" in rjs
-    assert "entity_evaluation" in rjs
-    assert all(
-        prop in rjs["intent_evaluation"]
-        for prop in ["report", "predictions", "precision", "f1_score", "accuracy"]
-    )
->>>>>>> 6cc006f6
+    assert rjs == "fallback"
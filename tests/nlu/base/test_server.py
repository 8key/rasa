# -*- coding: utf-8 -*-
import asyncio
import io
import json
import tempfile
import time

import pytest
import ruamel.yaml as yaml
import tempfile


from rasa.nlu.data_router import DataRouter
from rasa.nlu.server import create_app
from tests.nlu import utilities
from tests.nlu.utilities import ResponseTest


@pytest.fixture
def app(tmpdir_factory):
    """Use IResource interface of Klein to mock Rasa HTTP server.
    """

    _, nlu_log_file = tempfile.mkstemp(suffix="_rasa_nlu_logs.json")

    router = DataRouter(tmpdir_factory.mktemp("projects").strpath)

<<<<<<< HEAD
    rasa = create_app(
        router,
        logfile=nlu_log_file)
    return rasa.test_client
=======
    rasa = RasaNLU(router, logfile=nlu_log_file, testing=True)
    return StubTreq(rasa.app.resource())
>>>>>>> 5749b841


@pytest.fixture
def rasa_default_train_data():
    with io.open(
        "data/examples/rasa/demo-rasa.json", encoding="utf-8-sig"
    ) as train_file:
        return json.loads(train_file.read())


def test_root(app):
    _, response = app.get("/")
    content = response.text
    assert response.status == 200 and content.startswith("hello")


def test_status(app):
    _, response = app.get("/status")
    rjs = response.json
    assert response.status == 200 and "available_projects" in rjs
    assert "current_training_processes" in rjs
    assert "max_training_processes" in rjs
    assert "default" in rjs["available_projects"]


def test_version(app):
    _, response = app.get("/version")
    rjs = response.json
    assert response.status == 200
    assert set(rjs.keys()) == {"version", "minimum_compatible_version"}


<<<<<<< HEAD
@pytest.mark.parametrize("response_test", [
    ResponseTest(
        "/parse?q=hello",
        {'project': 'default', 'entities': [], 'model': 'fallback',
         'intent': {'confidence': 1.0, 'name': 'greet'}, 'text': 'hello'}
    ),
    ResponseTest(
        "/parse?query=hello",
        {'project': 'default', 'entities': [], 'model': 'fallback',
         'intent': {'confidence': 1.0, 'name': 'greet'}, 'text': 'hello'}
    ),
    ResponseTest(
        "/parse?q=hello ńöñàśçií",
        {'project': 'default', 'entities': [], 'model': 'fallback',
         'intent': {'confidence': 1.0, 'name': 'greet'},
         'text': 'hello ńöñàśçií'}
    ),
    ResponseTest(
        "/parse?q=",
        {'project': 'default', 'entities': [], 'model': 'fallback',
         'intent': {'confidence': 0.0, 'name': None}, 'text': ''}
    ),
])
=======
@pytest.mark.parametrize(
    "response_test",
    [
        ResponseTest(
            "http://dummy-uri/parse?q=hello",
            {
                "project": "default",
                "entities": [],
                "model": "fallback",
                "intent": {"confidence": 1.0, "name": "greet"},
                "text": "hello",
            },
        ),
        ResponseTest(
            "http://dummy-uri/parse?query=hello",
            {
                "project": "default",
                "entities": [],
                "model": "fallback",
                "intent": {"confidence": 1.0, "name": "greet"},
                "text": "hello",
            },
        ),
        ResponseTest(
            "http://dummy-uri/parse?q=hello ńöñàśçií",
            {
                "project": "default",
                "entities": [],
                "model": "fallback",
                "intent": {"confidence": 1.0, "name": "greet"},
                "text": "hello ńöñàśçií",
            },
        ),
        ResponseTest(
            "http://dummy-uri/parse?q=",
            {
                "project": "default",
                "entities": [],
                "model": "fallback",
                "intent": {"confidence": 0.0, "name": None},
                "text": "",
            },
        ),
    ],
)
@pytest.inlineCallbacks
>>>>>>> 5749b841
def test_get_parse(app, response_test):
    _, response = app.get(response_test.endpoint)
    rjs = response.json
    assert response.status == 200
    assert rjs == response_test.expected_response
<<<<<<< HEAD
    assert all(prop in rjs for prop in
               ['project', 'entities', 'intent',
                'text', 'model'])


@pytest.mark.parametrize("response_test", [
    ResponseTest(
        "/parse",
        {'project': 'default', 'entities': [], 'model': 'fallback',
         'intent': {'confidence': 1.0, 'name': 'greet'},
         'text': 'hello'},
        payload={"q": "hello"}
    ),
    ResponseTest(
        "/parse",
        {'project': 'default', 'entities': [], 'model': 'fallback',
         'intent': {'confidence': 1.0, 'name': 'greet'},
         'text': 'hello'},
        payload={"query": "hello"}
    ),
    ResponseTest(
        "/parse",
        {'project': 'default', 'entities': [], 'model': 'fallback',
         'intent': {'confidence': 1.0, 'name': 'greet'},
         'text': 'hello ńöñàśçií'},
        payload={"q": "hello ńöñàśçií"}
    ),
])
def test_post_parse(app, response_test):
    _, response = app.post(response_test.endpoint,
                           json=response_test.payload)
    rjs = response.json
    assert response.status == 200
=======
    assert all(
        prop in rjs for prop in ["project", "entities", "intent", "text", "model"]
    )


@pytest.mark.parametrize(
    "response_test",
    [
        ResponseTest(
            "http://dummy-uri/parse",
            {
                "project": "default",
                "entities": [],
                "model": "fallback",
                "intent": {"confidence": 1.0, "name": "greet"},
                "text": "hello",
            },
            payload={"q": "hello"},
        ),
        ResponseTest(
            "http://dummy-uri/parse",
            {
                "project": "default",
                "entities": [],
                "model": "fallback",
                "intent": {"confidence": 1.0, "name": "greet"},
                "text": "hello",
            },
            payload={"query": "hello"},
        ),
        ResponseTest(
            "http://dummy-uri/parse",
            {
                "project": "default",
                "entities": [],
                "model": "fallback",
                "intent": {"confidence": 1.0, "name": "greet"},
                "text": "hello ńöñàśçií",
            },
            payload={"q": "hello ńöñàśçií"},
        ),
    ],
)
@pytest.inlineCallbacks
def test_post_parse(app, response_test):
    response = yield app.post(response_test.endpoint, json=response_test.payload)
    rjs = yield response.json()
    assert response.code == 200
>>>>>>> 5749b841
    assert rjs == response_test.expected_response
    assert all(
        prop in rjs for prop in ["project", "entities", "intent", "text", "model"]
    )


@utilities.slowtest
def test_post_train(app, rasa_default_train_data):
    _, response = app.post("/train", json=rasa_default_train_data)
    rjs = response.json
    assert response.status == 404, "A project name to train must be specified"
    assert "error" in rjs


@utilities.slowtest
def test_post_train_success(app, rasa_default_train_data):
    import zipfile

    model_config = {"pipeline": "keyword", "data": rasa_default_train_data}

<<<<<<< HEAD
    _, response = app.post("/train?project=test&model=test",
                           json=model_config)

    content = response.body
    assert response.status == 200
=======
    response = app.post(
        "http://dummy-uri/train?project=test&model=test", json=model_config
    )
    time.sleep(3)
    app.flush()
    response = yield response
    content = yield response.content()
    assert response.code == 200
>>>>>>> 5749b841
    assert zipfile.ZipFile(io.BytesIO(content)).testzip() is None


@utilities.slowtest
def test_post_train_internal_error(app, rasa_default_train_data):
<<<<<<< HEAD
    _, response = app.post("/train?project=test",
                           json={"data": "dummy_data_for_triggering_an_error"})
    rjs = response.json
    assert response.status == 500, "The training data format is not valid"
=======
    response = app.post(
        "http://dummy-uri/train?project=test",
        json={"data": "dummy_data_for_triggering_an_error"},
    )
    time.sleep(3)
    app.flush()
    response = yield response
    rjs = yield response.json()
    assert response.code == 500, "The training data format is not valid"
>>>>>>> 5749b841
    assert "error" in rjs


def test_model_hot_reloading(app, rasa_default_train_data):
    query = "/parse?q=hello&project=my_keyword_model"
    _, response = app.get(query)
    assert response.status == 404, "Project should not exist yet"
    train_u = "/train?project=my_keyword_model"
    model_config = {"pipeline": "keyword", "data": rasa_default_train_data}
<<<<<<< HEAD
    model_str = yaml.safe_dump(model_config, default_flow_style=False,
                               allow_unicode=True)
    _, response = app.post(train_u,
                           headers={"Content-Type": "application/x-yml"},
                           data=model_str)
    assert response.status == 200, "Training should end successfully"

    _, response = app.post(train_u,
                           headers={"Content-Type": "application/json"},
                           data=json.dumps(model_config))
    assert response.status == 200, "Training should end successfully"

    _, response = app.get(query)
    assert response.status == 200, "Project should now exist " \
                                   "after it got trained"


def test_evaluate_invalid_project_error(app, rasa_default_train_data):
    _, response = app.post("/evaluate",
                           json=rasa_default_train_data,
                           params={"project": "project123"})

    rjs = response.json
    assert response.status == 500, "The project cannot be found"
=======
    model_str = yaml.safe_dump(
        model_config, default_flow_style=False, allow_unicode=True
    )
    response = app.post(
        train_u, headers={b"Content-Type": b"application/x-yml"}, data=model_str
    )
    time.sleep(3)
    app.flush()
    response = yield response
    assert response.code == 200, "Training should end successfully"

    response = app.post(
        train_u,
        headers={b"Content-Type": b"application/json"},
        data=json.dumps(model_config),
    )
    time.sleep(3)
    app.flush()
    response = yield response
    assert response.code == 200, "Training should end successfully"

    response = yield app.get(query)
    assert response.code == 200, "Project should now exist after it got trained"


@pytest.inlineCallbacks
def test_evaluate_invalid_project_error(app, rasa_default_train_data):
    response = app.post(
        "http://dummy-uri/evaluate",
        json=rasa_default_train_data,
        params={"project": "project123"},
    )
    time.sleep(3)
    app.flush()
    response = yield response
    rjs = yield response.json()
    assert response.code == 500, "The project cannot be found"
>>>>>>> 5749b841
    assert "error" in rjs
    assert rjs["error"] == "Project project123 could not be found"


def test_evaluate_internal_error(app, rasa_default_train_data):
<<<<<<< HEAD
    _, response = app.post("/evaluate",
                           json={"data": "dummy_data_for_triggering_an_error"})

    rjs = response.json
    assert response.status == 500, "The training data format is not valid"
=======
    response = app.post(
        "http://dummy-uri/evaluate", json={"data": "dummy_data_for_triggering_an_error"}
    )
    time.sleep(3)
    app.flush()
    response = yield response
    rjs = yield response.json()
    assert response.code == 500, "The training data format is not valid"
>>>>>>> 5749b841
    assert "error" in rjs
    assert "Unknown data format for file" in rjs["error"]


def test_evaluate(app, rasa_default_train_data):
<<<<<<< HEAD
    _, response = app.post("/evaluate",
                           json=rasa_default_train_data)

    rjs = response.json
    assert response.status == 200, "Evaluation should start"
=======
    response = app.post("http://dummy-uri/evaluate", json=rasa_default_train_data)
    time.sleep(3)
    app.flush()
    response = yield response
    rjs = yield response.json()
    assert response.code == 200, "Evaluation should start"
>>>>>>> 5749b841
    assert "intent_evaluation" in rjs
    assert "entity_evaluation" in rjs
    assert all(
        prop in rjs["intent_evaluation"]
        for prop in ["report", "predictions", "precision", "f1_score", "accuracy"]
    )


def test_unload_model_error(app):
<<<<<<< HEAD
    project_err = "/models?project=my_project&model=my_model"
    _, response = app.delete(project_err)
    rjs = response.json
    assert response.status == 500, "Project not found"
    assert rjs['error'] == "Project my_project could not be found"

    model_err = "/models?model=my_model"
    _, response = app.delete(model_err)
    rjs = response.json
    assert response.status == 500, "Model not found"
    assert rjs['error'] == ("Failed to unload model my_model for project "
                            "default.")
=======
    project_err = "http://dummy-uri/models?project=my_project&model=my_model"
    response = yield app.delete(project_err)
    rjs = yield response.json()
    assert response.code == 500, "Project not found"
    assert rjs["error"] == "Project my_project could not be found"

    model_err = "http://dummy-uri/models?model=my_model"
    response = yield app.delete(model_err)
    rjs = yield response.json()
    assert response.code == 500, "Model not found"
    assert rjs["error"] == ("Failed to unload model my_model for project default.")
>>>>>>> 5749b841


def test_unload_fallback(app):
    unload = "/models?model=fallback"
    _, response = app.delete(unload)
    rjs = response.json
    assert response.status == 200, "Fallback model unloaded"
    assert rjs == "fallback"<|MERGE_RESOLUTION|>--- conflicted
+++ resolved
@@ -25,15 +25,10 @@
 
     router = DataRouter(tmpdir_factory.mktemp("projects").strpath)
 
-<<<<<<< HEAD
     rasa = create_app(
         router,
         logfile=nlu_log_file)
     return rasa.test_client
-=======
-    rasa = RasaNLU(router, logfile=nlu_log_file, testing=True)
-    return StubTreq(rasa.app.resource())
->>>>>>> 5749b841
 
 
 @pytest.fixture
@@ -66,7 +61,6 @@
     assert set(rjs.keys()) == {"version", "minimum_compatible_version"}
 
 
-<<<<<<< HEAD
 @pytest.mark.parametrize("response_test", [
     ResponseTest(
         "/parse?q=hello",
@@ -90,60 +84,12 @@
          'intent': {'confidence': 0.0, 'name': None}, 'text': ''}
     ),
 ])
-=======
-@pytest.mark.parametrize(
-    "response_test",
-    [
-        ResponseTest(
-            "http://dummy-uri/parse?q=hello",
-            {
-                "project": "default",
-                "entities": [],
-                "model": "fallback",
-                "intent": {"confidence": 1.0, "name": "greet"},
-                "text": "hello",
-            },
-        ),
-        ResponseTest(
-            "http://dummy-uri/parse?query=hello",
-            {
-                "project": "default",
-                "entities": [],
-                "model": "fallback",
-                "intent": {"confidence": 1.0, "name": "greet"},
-                "text": "hello",
-            },
-        ),
-        ResponseTest(
-            "http://dummy-uri/parse?q=hello ńöñàśçií",
-            {
-                "project": "default",
-                "entities": [],
-                "model": "fallback",
-                "intent": {"confidence": 1.0, "name": "greet"},
-                "text": "hello ńöñàśçií",
-            },
-        ),
-        ResponseTest(
-            "http://dummy-uri/parse?q=",
-            {
-                "project": "default",
-                "entities": [],
-                "model": "fallback",
-                "intent": {"confidence": 0.0, "name": None},
-                "text": "",
-            },
-        ),
-    ],
-)
-@pytest.inlineCallbacks
->>>>>>> 5749b841
+
 def test_get_parse(app, response_test):
     _, response = app.get(response_test.endpoint)
     rjs = response.json
     assert response.status == 200
     assert rjs == response_test.expected_response
-<<<<<<< HEAD
     assert all(prop in rjs for prop in
                ['project', 'entities', 'intent',
                 'text', 'model'])
@@ -177,56 +123,6 @@
                            json=response_test.payload)
     rjs = response.json
     assert response.status == 200
-=======
-    assert all(
-        prop in rjs for prop in ["project", "entities", "intent", "text", "model"]
-    )
-
-
-@pytest.mark.parametrize(
-    "response_test",
-    [
-        ResponseTest(
-            "http://dummy-uri/parse",
-            {
-                "project": "default",
-                "entities": [],
-                "model": "fallback",
-                "intent": {"confidence": 1.0, "name": "greet"},
-                "text": "hello",
-            },
-            payload={"q": "hello"},
-        ),
-        ResponseTest(
-            "http://dummy-uri/parse",
-            {
-                "project": "default",
-                "entities": [],
-                "model": "fallback",
-                "intent": {"confidence": 1.0, "name": "greet"},
-                "text": "hello",
-            },
-            payload={"query": "hello"},
-        ),
-        ResponseTest(
-            "http://dummy-uri/parse",
-            {
-                "project": "default",
-                "entities": [],
-                "model": "fallback",
-                "intent": {"confidence": 1.0, "name": "greet"},
-                "text": "hello ńöñàśçií",
-            },
-            payload={"q": "hello ńöñàśçií"},
-        ),
-    ],
-)
-@pytest.inlineCallbacks
-def test_post_parse(app, response_test):
-    response = yield app.post(response_test.endpoint, json=response_test.payload)
-    rjs = yield response.json()
-    assert response.code == 200
->>>>>>> 5749b841
     assert rjs == response_test.expected_response
     assert all(
         prop in rjs for prop in ["project", "entities", "intent", "text", "model"]
@@ -247,43 +143,20 @@
 
     model_config = {"pipeline": "keyword", "data": rasa_default_train_data}
 
-<<<<<<< HEAD
     _, response = app.post("/train?project=test&model=test",
                            json=model_config)
 
     content = response.body
     assert response.status == 200
-=======
-    response = app.post(
-        "http://dummy-uri/train?project=test&model=test", json=model_config
-    )
-    time.sleep(3)
-    app.flush()
-    response = yield response
-    content = yield response.content()
-    assert response.code == 200
->>>>>>> 5749b841
     assert zipfile.ZipFile(io.BytesIO(content)).testzip() is None
 
 
 @utilities.slowtest
 def test_post_train_internal_error(app, rasa_default_train_data):
-<<<<<<< HEAD
     _, response = app.post("/train?project=test",
                            json={"data": "dummy_data_for_triggering_an_error"})
     rjs = response.json
     assert response.status == 500, "The training data format is not valid"
-=======
-    response = app.post(
-        "http://dummy-uri/train?project=test",
-        json={"data": "dummy_data_for_triggering_an_error"},
-    )
-    time.sleep(3)
-    app.flush()
-    response = yield response
-    rjs = yield response.json()
-    assert response.code == 500, "The training data format is not valid"
->>>>>>> 5749b841
     assert "error" in rjs
 
 
@@ -293,7 +166,6 @@
     assert response.status == 404, "Project should not exist yet"
     train_u = "/train?project=my_keyword_model"
     model_config = {"pipeline": "keyword", "data": rasa_default_train_data}
-<<<<<<< HEAD
     model_str = yaml.safe_dump(model_config, default_flow_style=False,
                                allow_unicode=True)
     _, response = app.post(train_u,
@@ -318,85 +190,27 @@
 
     rjs = response.json
     assert response.status == 500, "The project cannot be found"
-=======
-    model_str = yaml.safe_dump(
-        model_config, default_flow_style=False, allow_unicode=True
-    )
-    response = app.post(
-        train_u, headers={b"Content-Type": b"application/x-yml"}, data=model_str
-    )
-    time.sleep(3)
-    app.flush()
-    response = yield response
-    assert response.code == 200, "Training should end successfully"
-
-    response = app.post(
-        train_u,
-        headers={b"Content-Type": b"application/json"},
-        data=json.dumps(model_config),
-    )
-    time.sleep(3)
-    app.flush()
-    response = yield response
-    assert response.code == 200, "Training should end successfully"
-
-    response = yield app.get(query)
-    assert response.code == 200, "Project should now exist after it got trained"
-
-
-@pytest.inlineCallbacks
-def test_evaluate_invalid_project_error(app, rasa_default_train_data):
-    response = app.post(
-        "http://dummy-uri/evaluate",
-        json=rasa_default_train_data,
-        params={"project": "project123"},
-    )
-    time.sleep(3)
-    app.flush()
-    response = yield response
-    rjs = yield response.json()
-    assert response.code == 500, "The project cannot be found"
->>>>>>> 5749b841
+
     assert "error" in rjs
     assert rjs["error"] == "Project project123 could not be found"
 
 
 def test_evaluate_internal_error(app, rasa_default_train_data):
-<<<<<<< HEAD
     _, response = app.post("/evaluate",
                            json={"data": "dummy_data_for_triggering_an_error"})
 
     rjs = response.json
     assert response.status == 500, "The training data format is not valid"
-=======
-    response = app.post(
-        "http://dummy-uri/evaluate", json={"data": "dummy_data_for_triggering_an_error"}
-    )
-    time.sleep(3)
-    app.flush()
-    response = yield response
-    rjs = yield response.json()
-    assert response.code == 500, "The training data format is not valid"
->>>>>>> 5749b841
     assert "error" in rjs
     assert "Unknown data format for file" in rjs["error"]
 
 
 def test_evaluate(app, rasa_default_train_data):
-<<<<<<< HEAD
     _, response = app.post("/evaluate",
                            json=rasa_default_train_data)
 
     rjs = response.json
     assert response.status == 200, "Evaluation should start"
-=======
-    response = app.post("http://dummy-uri/evaluate", json=rasa_default_train_data)
-    time.sleep(3)
-    app.flush()
-    response = yield response
-    rjs = yield response.json()
-    assert response.code == 200, "Evaluation should start"
->>>>>>> 5749b841
     assert "intent_evaluation" in rjs
     assert "entity_evaluation" in rjs
     assert all(
@@ -406,7 +220,6 @@
 
 
 def test_unload_model_error(app):
-<<<<<<< HEAD
     project_err = "/models?project=my_project&model=my_model"
     _, response = app.delete(project_err)
     rjs = response.json
@@ -419,19 +232,6 @@
     assert response.status == 500, "Model not found"
     assert rjs['error'] == ("Failed to unload model my_model for project "
                             "default.")
-=======
-    project_err = "http://dummy-uri/models?project=my_project&model=my_model"
-    response = yield app.delete(project_err)
-    rjs = yield response.json()
-    assert response.code == 500, "Project not found"
-    assert rjs["error"] == "Project my_project could not be found"
-
-    model_err = "http://dummy-uri/models?model=my_model"
-    response = yield app.delete(model_err)
-    rjs = yield response.json()
-    assert response.code == 500, "Model not found"
-    assert rjs["error"] == ("Failed to unload model my_model for project default.")
->>>>>>> 5749b841
 
 
 def test_unload_fallback(app):
